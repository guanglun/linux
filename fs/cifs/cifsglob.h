--- conflicted
+++ resolved
@@ -396,15 +396,12 @@
 	int (*set_EA)(const unsigned int, struct cifs_tcon *, const char *,
 			const char *, const void *, const __u16,
 			const struct nls_table *, int);
-<<<<<<< HEAD
-=======
 	struct cifs_ntsd * (*get_acl)(struct cifs_sb_info *, struct inode *,
 			const char *, u32 *);
 	struct cifs_ntsd * (*get_acl_by_fid)(struct cifs_sb_info *,
 			const struct cifs_fid *, u32 *);
 	int (*set_acl)(struct cifs_ntsd *, __u32, struct inode *, const char *,
 			int);
->>>>>>> e3703f8c
 };
 
 struct smb_version_values {
