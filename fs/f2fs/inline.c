--- conflicted
+++ resolved
@@ -509,8 +509,6 @@
 
 	stat_dec_inline_dir(dir);
 	clear_inode_flag(dir, FI_INLINE_DENTRY);
-<<<<<<< HEAD
-=======
 
 	/*
 	 * should retrieve reserved space which was used to keep
@@ -520,7 +518,6 @@
 			!f2fs_has_inline_xattr(dir))
 		F2FS_I(dir)->i_inline_xattr_size = 0;
 
->>>>>>> 0ecfebd2
 	kvfree(backup_dentry);
 	return 0;
 recover:
