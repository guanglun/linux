--- conflicted
+++ resolved
@@ -1,11 +1,7 @@
 VERSION = 3
 PATCHLEVEL = 18
 SUBLEVEL = 0
-<<<<<<< HEAD
-EXTRAVERSION = -rc7
-=======
 EXTRAVERSION =
->>>>>>> 1810afd3
 NAME = Diseased Newt
 
 # *DOCUMENTATION*
