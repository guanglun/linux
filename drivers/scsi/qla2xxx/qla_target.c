/*
 *  qla_target.c SCSI LLD infrastructure for QLogic 22xx/23xx/24xx/25xx
 *
 *  based on qla2x00t.c code:
 *
 *  Copyright (C) 2004 - 2010 Vladislav Bolkhovitin <vst@vlnb.net>
 *  Copyright (C) 2004 - 2005 Leonid Stoljar
 *  Copyright (C) 2006 Nathaniel Clark <nate@misrule.us>
 *  Copyright (C) 2006 - 2010 ID7 Ltd.
 *
 *  Forward port and refactoring to modern qla2xxx and target/configfs
 *
 *  Copyright (C) 2010-2013 Nicholas A. Bellinger <nab@kernel.org>
 *
 *  This program is free software; you can redistribute it and/or
 *  modify it under the terms of the GNU General Public License
 *  as published by the Free Software Foundation, version 2
 *  of the License.
 *
 *  This program is distributed in the hope that it will be useful,
 *  but WITHOUT ANY WARRANTY; without even the implied warranty of
 *  MERCHANTABILITY or FITNESS FOR A PARTICULAR PURPOSE. See the
 *  GNU General Public License for more details.
 */

#include <linux/module.h>
#include <linux/init.h>
#include <linux/types.h>
#include <linux/blkdev.h>
#include <linux/interrupt.h>
#include <linux/pci.h>
#include <linux/delay.h>
#include <linux/list.h>
#include <linux/workqueue.h>
#include <asm/unaligned.h>
#include <scsi/scsi.h>
#include <scsi/scsi_host.h>
#include <scsi/scsi_tcq.h>
#include <target/target_core_base.h>
#include <target/target_core_fabric.h>

#include "qla_def.h"
#include "qla_target.h"

static int ql2xtgt_tape_enable;
module_param(ql2xtgt_tape_enable, int, S_IRUGO|S_IWUSR);
MODULE_PARM_DESC(ql2xtgt_tape_enable,
		"Enables Sequence level error recovery (aka FC Tape). Default is 0 - no SLER. 1 - Enable SLER.");

static char *qlini_mode = QLA2XXX_INI_MODE_STR_ENABLED;
module_param(qlini_mode, charp, S_IRUGO);
MODULE_PARM_DESC(qlini_mode,
	"Determines when initiator mode will be enabled. Possible values: "
	"\"exclusive\" - initiator mode will be enabled on load, "
	"disabled on enabling target mode and then on disabling target mode "
	"enabled back; "
	"\"disabled\" - initiator mode will never be enabled; "
	"\"enabled\" (default) - initiator mode will always stay enabled.");

int ql2x_ini_mode = QLA2XXX_INI_MODE_EXCLUSIVE;

static int temp_sam_status = SAM_STAT_BUSY;

/*
 * From scsi/fc/fc_fcp.h
 */
enum fcp_resp_rsp_codes {
	FCP_TMF_CMPL = 0,
	FCP_DATA_LEN_INVALID = 1,
	FCP_CMND_FIELDS_INVALID = 2,
	FCP_DATA_PARAM_MISMATCH = 3,
	FCP_TMF_REJECTED = 4,
	FCP_TMF_FAILED = 5,
	FCP_TMF_INVALID_LUN = 9,
};

/*
 * fc_pri_ta from scsi/fc/fc_fcp.h
 */
#define FCP_PTA_SIMPLE      0   /* simple task attribute */
#define FCP_PTA_HEADQ       1   /* head of queue task attribute */
#define FCP_PTA_ORDERED     2   /* ordered task attribute */
#define FCP_PTA_ACA         4   /* auto. contingent allegiance */
#define FCP_PTA_MASK        7   /* mask for task attribute field */
#define FCP_PRI_SHIFT       3   /* priority field starts in bit 3 */
#define FCP_PRI_RESVD_MASK  0x80        /* reserved bits in priority field */

/*
 * This driver calls qla2x00_alloc_iocbs() and qla2x00_issue_marker(), which
 * must be called under HW lock and could unlock/lock it inside.
 * It isn't an issue, since in the current implementation on the time when
 * those functions are called:
 *
 *   - Either context is IRQ and only IRQ handler can modify HW data,
 *     including rings related fields,
 *
 *   - Or access to target mode variables from struct qla_tgt doesn't
 *     cross those functions boundaries, except tgt_stop, which
 *     additionally protected by irq_cmd_count.
 */
/* Predefs for callbacks handed to qla2xxx LLD */
static void qlt_24xx_atio_pkt(struct scsi_qla_host *ha,
	struct atio_from_isp *pkt);
static void qlt_response_pkt(struct scsi_qla_host *ha, response_t *pkt);
static int qlt_issue_task_mgmt(struct qla_tgt_sess *sess, uint32_t lun,
	int fn, void *iocb, int flags);
static void qlt_send_term_exchange(struct scsi_qla_host *ha, struct qla_tgt_cmd
	*cmd, struct atio_from_isp *atio, int ha_locked);
static void qlt_reject_free_srr_imm(struct scsi_qla_host *ha,
	struct qla_tgt_srr_imm *imm, int ha_lock);
static void qlt_abort_cmd_on_host_reset(struct scsi_qla_host *vha,
	struct qla_tgt_cmd *cmd);
static void qlt_alloc_qfull_cmd(struct scsi_qla_host *vha,
	struct atio_from_isp *atio, uint16_t status, int qfull);
<<<<<<< HEAD
=======
static void qlt_disable_vha(struct scsi_qla_host *vha);
>>>>>>> d1d0b6b6
/*
 * Global Variables
 */
static struct kmem_cache *qla_tgt_mgmt_cmd_cachep;
static mempool_t *qla_tgt_mgmt_cmd_mempool;
static struct workqueue_struct *qla_tgt_wq;
static DEFINE_MUTEX(qla_tgt_mutex);
static LIST_HEAD(qla_tgt_glist);

/* ha->hardware_lock supposed to be held on entry (to protect tgt->sess_list) */
static struct qla_tgt_sess *qlt_find_sess_by_port_name(
	struct qla_tgt *tgt,
	const uint8_t *port_name)
{
	struct qla_tgt_sess *sess;

	list_for_each_entry(sess, &tgt->sess_list, sess_list_entry) {
		if (!memcmp(sess->port_name, port_name, WWN_SIZE))
			return sess;
	}

	return NULL;
}

/* Might release hw lock, then reaquire!! */
static inline int qlt_issue_marker(struct scsi_qla_host *vha, int vha_locked)
{
	/* Send marker if required */
	if (unlikely(vha->marker_needed != 0)) {
		int rc = qla2x00_issue_marker(vha, vha_locked);
		if (rc != QLA_SUCCESS) {
			ql_dbg(ql_dbg_tgt, vha, 0xe03d,
			    "qla_target(%d): issue_marker() failed\n",
			    vha->vp_idx);
		}
		return rc;
	}
	return QLA_SUCCESS;
}

static inline
struct scsi_qla_host *qlt_find_host_by_d_id(struct scsi_qla_host *vha,
	uint8_t *d_id)
{
	struct qla_hw_data *ha = vha->hw;
	uint8_t vp_idx;

	if ((vha->d_id.b.area != d_id[1]) || (vha->d_id.b.domain != d_id[0]))
		return NULL;

	if (vha->d_id.b.al_pa == d_id[2])
		return vha;

	BUG_ON(ha->tgt.tgt_vp_map == NULL);
	vp_idx = ha->tgt.tgt_vp_map[d_id[2]].idx;
	if (likely(test_bit(vp_idx, ha->vp_idx_map)))
		return ha->tgt.tgt_vp_map[vp_idx].vha;

	return NULL;
}

static inline
struct scsi_qla_host *qlt_find_host_by_vp_idx(struct scsi_qla_host *vha,
	uint16_t vp_idx)
{
	struct qla_hw_data *ha = vha->hw;

	if (vha->vp_idx == vp_idx)
		return vha;

	BUG_ON(ha->tgt.tgt_vp_map == NULL);
	if (likely(test_bit(vp_idx, ha->vp_idx_map)))
		return ha->tgt.tgt_vp_map[vp_idx].vha;

	return NULL;
}

static inline void qlt_incr_num_pend_cmds(struct scsi_qla_host *vha)
{
	unsigned long flags;

	spin_lock_irqsave(&vha->hw->tgt.q_full_lock, flags);

	vha->hw->tgt.num_pend_cmds++;
	if (vha->hw->tgt.num_pend_cmds > vha->hw->qla_stats.stat_max_pend_cmds)
		vha->hw->qla_stats.stat_max_pend_cmds =
			vha->hw->tgt.num_pend_cmds;
	spin_unlock_irqrestore(&vha->hw->tgt.q_full_lock, flags);
}
static inline void qlt_decr_num_pend_cmds(struct scsi_qla_host *vha)
{
	unsigned long flags;

	spin_lock_irqsave(&vha->hw->tgt.q_full_lock, flags);
	vha->hw->tgt.num_pend_cmds--;
	spin_unlock_irqrestore(&vha->hw->tgt.q_full_lock, flags);
}

<<<<<<< HEAD
void qlt_24xx_atio_pkt_all_vps(struct scsi_qla_host *vha,
=======
static void qlt_24xx_atio_pkt_all_vps(struct scsi_qla_host *vha,
>>>>>>> d1d0b6b6
	struct atio_from_isp *atio)
{
	ql_dbg(ql_dbg_tgt, vha, 0xe072,
		"%s: qla_target(%d): type %x ox_id %04x\n",
		__func__, vha->vp_idx, atio->u.raw.entry_type,
		be16_to_cpu(atio->u.isp24.fcp_hdr.ox_id));

	switch (atio->u.raw.entry_type) {
	case ATIO_TYPE7:
	{
		struct scsi_qla_host *host = qlt_find_host_by_d_id(vha,
		    atio->u.isp24.fcp_hdr.d_id);
		if (unlikely(NULL == host)) {
			ql_dbg(ql_dbg_tgt, vha, 0xe03e,
			    "qla_target(%d): Received ATIO_TYPE7 "
			    "with unknown d_id %x:%x:%x\n", vha->vp_idx,
			    atio->u.isp24.fcp_hdr.d_id[0],
			    atio->u.isp24.fcp_hdr.d_id[1],
			    atio->u.isp24.fcp_hdr.d_id[2]);
			break;
		}
		qlt_24xx_atio_pkt(host, atio);
		break;
	}

	case IMMED_NOTIFY_TYPE:
	{
		struct scsi_qla_host *host = vha;
		struct imm_ntfy_from_isp *entry =
		    (struct imm_ntfy_from_isp *)atio;

		if ((entry->u.isp24.vp_index != 0xFF) &&
		    (entry->u.isp24.nport_handle != 0xFFFF)) {
			host = qlt_find_host_by_vp_idx(vha,
			    entry->u.isp24.vp_index);
			if (unlikely(!host)) {
				ql_dbg(ql_dbg_tgt, vha, 0xe03f,
				    "qla_target(%d): Received "
				    "ATIO (IMMED_NOTIFY_TYPE) "
				    "with unknown vp_index %d\n",
				    vha->vp_idx, entry->u.isp24.vp_index);
				break;
			}
		}
		qlt_24xx_atio_pkt(host, atio);
		break;
	}

	default:
		ql_dbg(ql_dbg_tgt, vha, 0xe040,
		    "qla_target(%d): Received unknown ATIO atio "
		    "type %x\n", vha->vp_idx, atio->u.raw.entry_type);
		break;
	}

	return;
}

void qlt_response_pkt_all_vps(struct scsi_qla_host *vha, response_t *pkt)
{
	switch (pkt->entry_type) {
	case CTIO_CRC2:
		ql_dbg(ql_dbg_tgt, vha, 0xe073,
			"qla_target(%d):%s: CRC2 Response pkt\n",
			vha->vp_idx, __func__);
	case CTIO_TYPE7:
	{
		struct ctio7_from_24xx *entry = (struct ctio7_from_24xx *)pkt;
		struct scsi_qla_host *host = qlt_find_host_by_vp_idx(vha,
		    entry->vp_index);
		if (unlikely(!host)) {
			ql_dbg(ql_dbg_tgt, vha, 0xe041,
			    "qla_target(%d): Response pkt (CTIO_TYPE7) "
			    "received, with unknown vp_index %d\n",
			    vha->vp_idx, entry->vp_index);
			break;
		}
		qlt_response_pkt(host, pkt);
		break;
	}

	case IMMED_NOTIFY_TYPE:
	{
		struct scsi_qla_host *host = vha;
		struct imm_ntfy_from_isp *entry =
		    (struct imm_ntfy_from_isp *)pkt;

		host = qlt_find_host_by_vp_idx(vha, entry->u.isp24.vp_index);
		if (unlikely(!host)) {
			ql_dbg(ql_dbg_tgt, vha, 0xe042,
			    "qla_target(%d): Response pkt (IMMED_NOTIFY_TYPE) "
			    "received, with unknown vp_index %d\n",
			    vha->vp_idx, entry->u.isp24.vp_index);
			break;
		}
		qlt_response_pkt(host, pkt);
		break;
	}

	case NOTIFY_ACK_TYPE:
	{
		struct scsi_qla_host *host = vha;
		struct nack_to_isp *entry = (struct nack_to_isp *)pkt;

		if (0xFF != entry->u.isp24.vp_index) {
			host = qlt_find_host_by_vp_idx(vha,
			    entry->u.isp24.vp_index);
			if (unlikely(!host)) {
				ql_dbg(ql_dbg_tgt, vha, 0xe043,
				    "qla_target(%d): Response "
				    "pkt (NOTIFY_ACK_TYPE) "
				    "received, with unknown "
				    "vp_index %d\n", vha->vp_idx,
				    entry->u.isp24.vp_index);
				break;
			}
		}
		qlt_response_pkt(host, pkt);
		break;
	}

	case ABTS_RECV_24XX:
	{
		struct abts_recv_from_24xx *entry =
		    (struct abts_recv_from_24xx *)pkt;
		struct scsi_qla_host *host = qlt_find_host_by_vp_idx(vha,
		    entry->vp_index);
		if (unlikely(!host)) {
			ql_dbg(ql_dbg_tgt, vha, 0xe044,
			    "qla_target(%d): Response pkt "
			    "(ABTS_RECV_24XX) received, with unknown "
			    "vp_index %d\n", vha->vp_idx, entry->vp_index);
			break;
		}
		qlt_response_pkt(host, pkt);
		break;
	}

	case ABTS_RESP_24XX:
	{
		struct abts_resp_to_24xx *entry =
		    (struct abts_resp_to_24xx *)pkt;
		struct scsi_qla_host *host = qlt_find_host_by_vp_idx(vha,
		    entry->vp_index);
		if (unlikely(!host)) {
			ql_dbg(ql_dbg_tgt, vha, 0xe045,
			    "qla_target(%d): Response pkt "
			    "(ABTS_RECV_24XX) received, with unknown "
			    "vp_index %d\n", vha->vp_idx, entry->vp_index);
			break;
		}
		qlt_response_pkt(host, pkt);
		break;
	}

	default:
		qlt_response_pkt(vha, pkt);
		break;
	}

}

static void qlt_free_session_done(struct work_struct *work)
{
	struct qla_tgt_sess *sess = container_of(work, struct qla_tgt_sess,
	    free_work);
	struct qla_tgt *tgt = sess->tgt;
	struct scsi_qla_host *vha = sess->vha;
	struct qla_hw_data *ha = vha->hw;

	BUG_ON(!tgt);
	/*
	 * Release the target session for FC Nexus from fabric module code.
	 */
	if (sess->se_sess != NULL)
		ha->tgt.tgt_ops->free_session(sess);

	ql_dbg(ql_dbg_tgt_mgt, vha, 0xf001,
	    "Unregistration of sess %p finished\n", sess);

	kfree(sess);
	/*
	 * We need to protect against race, when tgt is freed before or
	 * inside wake_up()
	 */
	tgt->sess_count--;
	if (tgt->sess_count == 0)
		wake_up_all(&tgt->waitQ);
}

/* ha->hardware_lock supposed to be held on entry */
void qlt_unreg_sess(struct qla_tgt_sess *sess)
{
	struct scsi_qla_host *vha = sess->vha;

	vha->hw->tgt.tgt_ops->clear_nacl_from_fcport_map(sess);

	list_del(&sess->sess_list_entry);
	if (sess->deleted)
		list_del(&sess->del_list_entry);

	INIT_WORK(&sess->free_work, qlt_free_session_done);
	schedule_work(&sess->free_work);
}
EXPORT_SYMBOL(qlt_unreg_sess);

/* ha->hardware_lock supposed to be held on entry */
static int qlt_reset(struct scsi_qla_host *vha, void *iocb, int mcmd)
{
	struct qla_hw_data *ha = vha->hw;
	struct qla_tgt_sess *sess = NULL;
	uint32_t unpacked_lun, lun = 0;
	uint16_t loop_id;
	int res = 0;
	struct imm_ntfy_from_isp *n = (struct imm_ntfy_from_isp *)iocb;
	struct atio_from_isp *a = (struct atio_from_isp *)iocb;

	loop_id = le16_to_cpu(n->u.isp24.nport_handle);
	if (loop_id == 0xFFFF) {
#if 0 /* FIXME: Re-enable Global event handling.. */
		/* Global event */
		atomic_inc(&ha->tgt.qla_tgt->tgt_global_resets_count);
		qlt_clear_tgt_db(ha->tgt.qla_tgt);
		if (!list_empty(&ha->tgt.qla_tgt->sess_list)) {
			sess = list_entry(ha->tgt.qla_tgt->sess_list.next,
			    typeof(*sess), sess_list_entry);
			switch (mcmd) {
			case QLA_TGT_NEXUS_LOSS_SESS:
				mcmd = QLA_TGT_NEXUS_LOSS;
				break;
			case QLA_TGT_ABORT_ALL_SESS:
				mcmd = QLA_TGT_ABORT_ALL;
				break;
			case QLA_TGT_NEXUS_LOSS:
			case QLA_TGT_ABORT_ALL:
				break;
			default:
				ql_dbg(ql_dbg_tgt, vha, 0xe046,
				    "qla_target(%d): Not allowed "
				    "command %x in %s", vha->vp_idx,
				    mcmd, __func__);
				sess = NULL;
				break;
			}
		} else
			sess = NULL;
#endif
	} else {
		sess = ha->tgt.tgt_ops->find_sess_by_loop_id(vha, loop_id);
	}

	ql_dbg(ql_dbg_tgt, vha, 0xe000,
	    "Using sess for qla_tgt_reset: %p\n", sess);
	if (!sess) {
		res = -ESRCH;
		return res;
	}

	ql_dbg(ql_dbg_tgt, vha, 0xe047,
	    "scsi(%ld): resetting (session %p from port %8phC mcmd %x, "
	    "loop_id %d)\n", vha->host_no, sess, sess->port_name,
	    mcmd, loop_id);

	lun = a->u.isp24.fcp_cmnd.lun;
	unpacked_lun = scsilun_to_int((struct scsi_lun *)&lun);

	return qlt_issue_task_mgmt(sess, unpacked_lun, mcmd,
	    iocb, QLA24XX_MGMT_SEND_NACK);
}

/* ha->hardware_lock supposed to be held on entry */
static void qlt_schedule_sess_for_deletion(struct qla_tgt_sess *sess,
	bool immediate)
{
	struct qla_tgt *tgt = sess->tgt;
	uint32_t dev_loss_tmo = tgt->ha->port_down_retry_count + 5;

	if (sess->deleted)
		return;

	ql_dbg(ql_dbg_tgt, sess->vha, 0xe001,
	    "Scheduling sess %p for deletion\n", sess);
	list_add_tail(&sess->del_list_entry, &tgt->del_sess_list);
	sess->deleted = 1;

	if (immediate)
		dev_loss_tmo = 0;

	sess->expires = jiffies + dev_loss_tmo * HZ;

	ql_dbg(ql_dbg_tgt, sess->vha, 0xe048,
	    "qla_target(%d): session for port %8phC (loop ID %d) scheduled for "
	    "deletion in %u secs (expires: %lu) immed: %d\n",
	    sess->vha->vp_idx, sess->port_name, sess->loop_id, dev_loss_tmo,
	    sess->expires, immediate);

	if (immediate)
		schedule_delayed_work(&tgt->sess_del_work, 0);
	else
		schedule_delayed_work(&tgt->sess_del_work,
		    sess->expires - jiffies);
}

/* ha->hardware_lock supposed to be held on entry */
static void qlt_clear_tgt_db(struct qla_tgt *tgt)
{
	struct qla_tgt_sess *sess;

	list_for_each_entry(sess, &tgt->sess_list, sess_list_entry)
		qlt_schedule_sess_for_deletion(sess, true);

	/* At this point tgt could be already dead */
}

static int qla24xx_get_loop_id(struct scsi_qla_host *vha, const uint8_t *s_id,
	uint16_t *loop_id)
{
	struct qla_hw_data *ha = vha->hw;
	dma_addr_t gid_list_dma;
	struct gid_list_info *gid_list;
	char *id_iter;
	int res, rc, i;
	uint16_t entries;

	gid_list = dma_alloc_coherent(&ha->pdev->dev, qla2x00_gid_list_size(ha),
	    &gid_list_dma, GFP_KERNEL);
	if (!gid_list) {
		ql_dbg(ql_dbg_tgt_mgt, vha, 0xf044,
		    "qla_target(%d): DMA Alloc failed of %u\n",
		    vha->vp_idx, qla2x00_gid_list_size(ha));
		return -ENOMEM;
	}

	/* Get list of logged in devices */
	rc = qla2x00_get_id_list(vha, gid_list, gid_list_dma, &entries);
	if (rc != QLA_SUCCESS) {
		ql_dbg(ql_dbg_tgt_mgt, vha, 0xf045,
		    "qla_target(%d): get_id_list() failed: %x\n",
		    vha->vp_idx, rc);
		res = -1;
		goto out_free_id_list;
	}

	id_iter = (char *)gid_list;
	res = -1;
	for (i = 0; i < entries; i++) {
		struct gid_list_info *gid = (struct gid_list_info *)id_iter;
		if ((gid->al_pa == s_id[2]) &&
		    (gid->area == s_id[1]) &&
		    (gid->domain == s_id[0])) {
			*loop_id = le16_to_cpu(gid->loop_id);
			res = 0;
			break;
		}
		id_iter += ha->gid_list_info_size;
	}

out_free_id_list:
	dma_free_coherent(&ha->pdev->dev, qla2x00_gid_list_size(ha),
	    gid_list, gid_list_dma);
	return res;
}

/* ha->hardware_lock supposed to be held on entry */
static void qlt_undelete_sess(struct qla_tgt_sess *sess)
{
	BUG_ON(!sess->deleted);

	list_del(&sess->del_list_entry);
	sess->deleted = 0;
}

static void qlt_del_sess_work_fn(struct delayed_work *work)
{
	struct qla_tgt *tgt = container_of(work, struct qla_tgt,
	    sess_del_work);
	struct scsi_qla_host *vha = tgt->vha;
	struct qla_hw_data *ha = vha->hw;
	struct qla_tgt_sess *sess;
	unsigned long flags, elapsed;

	spin_lock_irqsave(&ha->hardware_lock, flags);
	while (!list_empty(&tgt->del_sess_list)) {
		sess = list_entry(tgt->del_sess_list.next, typeof(*sess),
		    del_list_entry);
		elapsed = jiffies;
		if (time_after_eq(elapsed, sess->expires)) {
			qlt_undelete_sess(sess);

			ql_dbg(ql_dbg_tgt_mgt, vha, 0xf004,
			    "Timeout: sess %p about to be deleted\n",
			    sess);
			ha->tgt.tgt_ops->shutdown_sess(sess);
			ha->tgt.tgt_ops->put_sess(sess);
		} else {
			schedule_delayed_work(&tgt->sess_del_work,
			    sess->expires - elapsed);
			break;
		}
	}
	spin_unlock_irqrestore(&ha->hardware_lock, flags);
}

/*
 * Adds an extra ref to allow to drop hw lock after adding sess to the list.
 * Caller must put it.
 */
static struct qla_tgt_sess *qlt_create_sess(
	struct scsi_qla_host *vha,
	fc_port_t *fcport,
	bool local)
{
	struct qla_hw_data *ha = vha->hw;
	struct qla_tgt_sess *sess;
	unsigned long flags;
	unsigned char be_sid[3];

	/* Check to avoid double sessions */
	spin_lock_irqsave(&ha->hardware_lock, flags);
	list_for_each_entry(sess, &vha->vha_tgt.qla_tgt->sess_list,
				sess_list_entry) {
		if (!memcmp(sess->port_name, fcport->port_name, WWN_SIZE)) {
			ql_dbg(ql_dbg_tgt_mgt, vha, 0xf005,
			    "Double sess %p found (s_id %x:%x:%x, "
			    "loop_id %d), updating to d_id %x:%x:%x, "
			    "loop_id %d", sess, sess->s_id.b.domain,
			    sess->s_id.b.al_pa, sess->s_id.b.area,
			    sess->loop_id, fcport->d_id.b.domain,
			    fcport->d_id.b.al_pa, fcport->d_id.b.area,
			    fcport->loop_id);

			if (sess->deleted)
				qlt_undelete_sess(sess);

			kref_get(&sess->se_sess->sess_kref);
			ha->tgt.tgt_ops->update_sess(sess, fcport->d_id, fcport->loop_id,
						(fcport->flags & FCF_CONF_COMP_SUPPORTED));

			if (sess->local && !local)
				sess->local = 0;
			spin_unlock_irqrestore(&ha->hardware_lock, flags);

			return sess;
		}
	}
	spin_unlock_irqrestore(&ha->hardware_lock, flags);

	sess = kzalloc(sizeof(*sess), GFP_KERNEL);
	if (!sess) {
		ql_dbg(ql_dbg_tgt_mgt, vha, 0xf04a,
		    "qla_target(%u): session allocation failed, all commands "
		    "from port %8phC will be refused", vha->vp_idx,
		    fcport->port_name);

		return NULL;
	}
	sess->tgt = vha->vha_tgt.qla_tgt;
	sess->vha = vha;
	sess->s_id = fcport->d_id;
	sess->loop_id = fcport->loop_id;
	sess->local = local;

	ql_dbg(ql_dbg_tgt_mgt, vha, 0xf006,
	    "Adding sess %p to tgt %p via ->check_initiator_node_acl()\n",
	    sess, vha->vha_tgt.qla_tgt);

	be_sid[0] = sess->s_id.b.domain;
	be_sid[1] = sess->s_id.b.area;
	be_sid[2] = sess->s_id.b.al_pa;
	/*
	 * Determine if this fc_port->port_name is allowed to access
	 * target mode using explict NodeACLs+MappedLUNs, or using
	 * TPG demo mode.  If this is successful a target mode FC nexus
	 * is created.
	 */
	if (ha->tgt.tgt_ops->check_initiator_node_acl(vha,
	    &fcport->port_name[0], sess, &be_sid[0], fcport->loop_id) < 0) {
		kfree(sess);
		return NULL;
	}
	/*
	 * Take an extra reference to ->sess_kref here to handle qla_tgt_sess
	 * access across ->hardware_lock reaquire.
	 */
	kref_get(&sess->se_sess->sess_kref);

	sess->conf_compl_supported = (fcport->flags & FCF_CONF_COMP_SUPPORTED);
	BUILD_BUG_ON(sizeof(sess->port_name) != sizeof(fcport->port_name));
	memcpy(sess->port_name, fcport->port_name, sizeof(sess->port_name));

	spin_lock_irqsave(&ha->hardware_lock, flags);
	list_add_tail(&sess->sess_list_entry, &vha->vha_tgt.qla_tgt->sess_list);
	vha->vha_tgt.qla_tgt->sess_count++;
	spin_unlock_irqrestore(&ha->hardware_lock, flags);

	ql_dbg(ql_dbg_tgt_mgt, vha, 0xf04b,
	    "qla_target(%d): %ssession for wwn %8phC (loop_id %d, "
	    "s_id %x:%x:%x, confirmed completion %ssupported) added\n",
	    vha->vp_idx, local ?  "local " : "", fcport->port_name,
	    fcport->loop_id, sess->s_id.b.domain, sess->s_id.b.area,
	    sess->s_id.b.al_pa, sess->conf_compl_supported ?  "" : "not ");

	return sess;
}

/*
 * Called from drivers/scsi/qla2xxx/qla_init.c:qla2x00_reg_remote_port()
 */
void qlt_fc_port_added(struct scsi_qla_host *vha, fc_port_t *fcport)
{
	struct qla_hw_data *ha = vha->hw;
	struct qla_tgt *tgt = vha->vha_tgt.qla_tgt;
	struct qla_tgt_sess *sess;
	unsigned long flags;

	if (!vha->hw->tgt.tgt_ops)
		return;

	if (!tgt || (fcport->port_type != FCT_INITIATOR))
		return;

	if (qla_ini_mode_enabled(vha))
		return;

	spin_lock_irqsave(&ha->hardware_lock, flags);
	if (tgt->tgt_stop) {
		spin_unlock_irqrestore(&ha->hardware_lock, flags);
		return;
	}
	sess = qlt_find_sess_by_port_name(tgt, fcport->port_name);
	if (!sess) {
		spin_unlock_irqrestore(&ha->hardware_lock, flags);

		mutex_lock(&vha->vha_tgt.tgt_mutex);
		sess = qlt_create_sess(vha, fcport, false);
		mutex_unlock(&vha->vha_tgt.tgt_mutex);

		spin_lock_irqsave(&ha->hardware_lock, flags);
	} else {
		kref_get(&sess->se_sess->sess_kref);

		if (sess->deleted) {
			qlt_undelete_sess(sess);

			ql_dbg(ql_dbg_tgt_mgt, vha, 0xf04c,
			    "qla_target(%u): %ssession for port %8phC "
			    "(loop ID %d) reappeared\n", vha->vp_idx,
			    sess->local ? "local " : "", sess->port_name,
			    sess->loop_id);

			ql_dbg(ql_dbg_tgt_mgt, vha, 0xf007,
			    "Reappeared sess %p\n", sess);
		}
		ha->tgt.tgt_ops->update_sess(sess, fcport->d_id, fcport->loop_id,
					(fcport->flags & FCF_CONF_COMP_SUPPORTED));
	}

	if (sess && sess->local) {
		ql_dbg(ql_dbg_tgt_mgt, vha, 0xf04d,
		    "qla_target(%u): local session for "
		    "port %8phC (loop ID %d) became global\n", vha->vp_idx,
		    fcport->port_name, sess->loop_id);
		sess->local = 0;
	}
	ha->tgt.tgt_ops->put_sess(sess);
	spin_unlock_irqrestore(&ha->hardware_lock, flags);
}

void qlt_fc_port_deleted(struct scsi_qla_host *vha, fc_port_t *fcport)
{
	struct qla_hw_data *ha = vha->hw;
	struct qla_tgt *tgt = vha->vha_tgt.qla_tgt;
	struct qla_tgt_sess *sess;
	unsigned long flags;

	if (!vha->hw->tgt.tgt_ops)
		return;

	if (!tgt || (fcport->port_type != FCT_INITIATOR))
		return;

	spin_lock_irqsave(&ha->hardware_lock, flags);
	if (tgt->tgt_stop) {
		spin_unlock_irqrestore(&ha->hardware_lock, flags);
		return;
	}
	sess = qlt_find_sess_by_port_name(tgt, fcport->port_name);
	if (!sess) {
		spin_unlock_irqrestore(&ha->hardware_lock, flags);
		return;
	}

	ql_dbg(ql_dbg_tgt_mgt, vha, 0xf008, "qla_tgt_fc_port_deleted %p", sess);

	sess->local = 1;
	qlt_schedule_sess_for_deletion(sess, false);
	spin_unlock_irqrestore(&ha->hardware_lock, flags);
}

static inline int test_tgt_sess_count(struct qla_tgt *tgt)
{
	struct qla_hw_data *ha = tgt->ha;
	unsigned long flags;
	int res;
	/*
	 * We need to protect against race, when tgt is freed before or
	 * inside wake_up()
	 */
	spin_lock_irqsave(&ha->hardware_lock, flags);
	ql_dbg(ql_dbg_tgt, tgt->vha, 0xe002,
	    "tgt %p, empty(sess_list)=%d sess_count=%d\n",
	    tgt, list_empty(&tgt->sess_list), tgt->sess_count);
	res = (tgt->sess_count == 0);
	spin_unlock_irqrestore(&ha->hardware_lock, flags);

	return res;
}

/* Called by tcm_qla2xxx configfs code */
int qlt_stop_phase1(struct qla_tgt *tgt)
{
	struct scsi_qla_host *vha = tgt->vha;
	struct qla_hw_data *ha = tgt->ha;
	unsigned long flags;

	mutex_lock(&qla_tgt_mutex);
	if (!vha->fc_vport) {
		struct Scsi_Host *sh = vha->host;
		struct fc_host_attrs *fc_host = shost_to_fc_host(sh);
		bool npiv_vports;

		spin_lock_irqsave(sh->host_lock, flags);
		npiv_vports = (fc_host->npiv_vports_inuse);
		spin_unlock_irqrestore(sh->host_lock, flags);

		if (npiv_vports) {
			mutex_unlock(&qla_tgt_mutex);
			return -EPERM;
		}
	}
	if (tgt->tgt_stop || tgt->tgt_stopped) {
		ql_dbg(ql_dbg_tgt_mgt, vha, 0xf04e,
		    "Already in tgt->tgt_stop or tgt_stopped state\n");
		mutex_unlock(&qla_tgt_mutex);
		return -EPERM;
	}

	ql_dbg(ql_dbg_tgt, vha, 0xe003, "Stopping target for host %ld(%p)\n",
	    vha->host_no, vha);
	/*
	 * Mutex needed to sync with qla_tgt_fc_port_[added,deleted].
	 * Lock is needed, because we still can get an incoming packet.
	 */
	mutex_lock(&vha->vha_tgt.tgt_mutex);
	spin_lock_irqsave(&ha->hardware_lock, flags);
	tgt->tgt_stop = 1;
	qlt_clear_tgt_db(tgt);
	spin_unlock_irqrestore(&ha->hardware_lock, flags);
	mutex_unlock(&vha->vha_tgt.tgt_mutex);
	mutex_unlock(&qla_tgt_mutex);

	flush_delayed_work(&tgt->sess_del_work);

	ql_dbg(ql_dbg_tgt_mgt, vha, 0xf009,
	    "Waiting for sess works (tgt %p)", tgt);
	spin_lock_irqsave(&tgt->sess_work_lock, flags);
	while (!list_empty(&tgt->sess_works_list)) {
		spin_unlock_irqrestore(&tgt->sess_work_lock, flags);
		flush_scheduled_work();
		spin_lock_irqsave(&tgt->sess_work_lock, flags);
	}
	spin_unlock_irqrestore(&tgt->sess_work_lock, flags);

	ql_dbg(ql_dbg_tgt_mgt, vha, 0xf00a,
	    "Waiting for tgt %p: list_empty(sess_list)=%d "
	    "sess_count=%d\n", tgt, list_empty(&tgt->sess_list),
	    tgt->sess_count);

	wait_event(tgt->waitQ, test_tgt_sess_count(tgt));

	/* Big hammer */
	if (!ha->flags.host_shutting_down && qla_tgt_mode_enabled(vha))
		qlt_disable_vha(vha);

	/* Wait for sessions to clear out (just in case) */
	wait_event(tgt->waitQ, test_tgt_sess_count(tgt));
	return 0;
}
EXPORT_SYMBOL(qlt_stop_phase1);

/* Called by tcm_qla2xxx configfs code */
void qlt_stop_phase2(struct qla_tgt *tgt)
{
	struct qla_hw_data *ha = tgt->ha;
	scsi_qla_host_t *vha = pci_get_drvdata(ha->pdev);
	unsigned long flags;

	if (tgt->tgt_stopped) {
		ql_dbg(ql_dbg_tgt_mgt, vha, 0xf04f,
		    "Already in tgt->tgt_stopped state\n");
		dump_stack();
		return;
	}

	ql_dbg(ql_dbg_tgt_mgt, vha, 0xf00b,
	    "Waiting for %d IRQ commands to complete (tgt %p)",
	    tgt->irq_cmd_count, tgt);

	mutex_lock(&vha->vha_tgt.tgt_mutex);
	spin_lock_irqsave(&ha->hardware_lock, flags);
	while (tgt->irq_cmd_count != 0) {
		spin_unlock_irqrestore(&ha->hardware_lock, flags);
		udelay(2);
		spin_lock_irqsave(&ha->hardware_lock, flags);
	}
	tgt->tgt_stop = 0;
	tgt->tgt_stopped = 1;
	spin_unlock_irqrestore(&ha->hardware_lock, flags);
	mutex_unlock(&vha->vha_tgt.tgt_mutex);

	ql_dbg(ql_dbg_tgt_mgt, vha, 0xf00c, "Stop of tgt %p finished",
	    tgt);
}
EXPORT_SYMBOL(qlt_stop_phase2);

/* Called from qlt_remove_target() -> qla2x00_remove_one() */
static void qlt_release(struct qla_tgt *tgt)
{
	scsi_qla_host_t *vha = tgt->vha;

	if ((vha->vha_tgt.qla_tgt != NULL) && !tgt->tgt_stopped)
		qlt_stop_phase2(tgt);

	vha->vha_tgt.qla_tgt = NULL;

	ql_dbg(ql_dbg_tgt_mgt, vha, 0xf00d,
	    "Release of tgt %p finished\n", tgt);

	kfree(tgt);
}

/* ha->hardware_lock supposed to be held on entry */
static int qlt_sched_sess_work(struct qla_tgt *tgt, int type,
	const void *param, unsigned int param_size)
{
	struct qla_tgt_sess_work_param *prm;
	unsigned long flags;

	prm = kzalloc(sizeof(*prm), GFP_ATOMIC);
	if (!prm) {
		ql_dbg(ql_dbg_tgt_mgt, tgt->vha, 0xf050,
		    "qla_target(%d): Unable to create session "
		    "work, command will be refused", 0);
		return -ENOMEM;
	}

	ql_dbg(ql_dbg_tgt_mgt, tgt->vha, 0xf00e,
	    "Scheduling work (type %d, prm %p)"
	    " to find session for param %p (size %d, tgt %p)\n",
	    type, prm, param, param_size, tgt);

	prm->type = type;
	memcpy(&prm->tm_iocb, param, param_size);

	spin_lock_irqsave(&tgt->sess_work_lock, flags);
	list_add_tail(&prm->sess_works_list_entry, &tgt->sess_works_list);
	spin_unlock_irqrestore(&tgt->sess_work_lock, flags);

	schedule_work(&tgt->sess_work);

	return 0;
}

/*
 * ha->hardware_lock supposed to be held on entry. Might drop it, then reaquire
 */
static void qlt_send_notify_ack(struct scsi_qla_host *vha,
	struct imm_ntfy_from_isp *ntfy,
	uint32_t add_flags, uint16_t resp_code, int resp_code_valid,
	uint16_t srr_flags, uint16_t srr_reject_code, uint8_t srr_explan)
{
	struct qla_hw_data *ha = vha->hw;
	request_t *pkt;
	struct nack_to_isp *nack;

	ql_dbg(ql_dbg_tgt, vha, 0xe004, "Sending NOTIFY_ACK (ha=%p)\n", ha);

	/* Send marker if required */
	if (qlt_issue_marker(vha, 1) != QLA_SUCCESS)
		return;

	pkt = (request_t *)qla2x00_alloc_iocbs(vha, NULL);
	if (!pkt) {
		ql_dbg(ql_dbg_tgt, vha, 0xe049,
		    "qla_target(%d): %s failed: unable to allocate "
		    "request packet\n", vha->vp_idx, __func__);
		return;
	}

	if (vha->vha_tgt.qla_tgt != NULL)
		vha->vha_tgt.qla_tgt->notify_ack_expected++;

	pkt->entry_type = NOTIFY_ACK_TYPE;
	pkt->entry_count = 1;

	nack = (struct nack_to_isp *)pkt;
	nack->ox_id = ntfy->ox_id;

	nack->u.isp24.nport_handle = ntfy->u.isp24.nport_handle;
	if (le16_to_cpu(ntfy->u.isp24.status) == IMM_NTFY_ELS) {
		nack->u.isp24.flags = ntfy->u.isp24.flags &
			__constant_cpu_to_le32(NOTIFY24XX_FLAGS_PUREX_IOCB);
	}
	nack->u.isp24.srr_rx_id = ntfy->u.isp24.srr_rx_id;
	nack->u.isp24.status = ntfy->u.isp24.status;
	nack->u.isp24.status_subcode = ntfy->u.isp24.status_subcode;
	nack->u.isp24.fw_handle = ntfy->u.isp24.fw_handle;
	nack->u.isp24.exchange_address = ntfy->u.isp24.exchange_address;
	nack->u.isp24.srr_rel_offs = ntfy->u.isp24.srr_rel_offs;
	nack->u.isp24.srr_ui = ntfy->u.isp24.srr_ui;
	nack->u.isp24.srr_flags = cpu_to_le16(srr_flags);
	nack->u.isp24.srr_reject_code = srr_reject_code;
	nack->u.isp24.srr_reject_code_expl = srr_explan;
	nack->u.isp24.vp_index = ntfy->u.isp24.vp_index;

	ql_dbg(ql_dbg_tgt, vha, 0xe005,
	    "qla_target(%d): Sending 24xx Notify Ack %d\n",
	    vha->vp_idx, nack->u.isp24.status);

	/* Memory Barrier */
	wmb();
	qla2x00_start_iocbs(vha, vha->req);
}

/*
 * ha->hardware_lock supposed to be held on entry. Might drop it, then reaquire
 */
static void qlt_24xx_send_abts_resp(struct scsi_qla_host *vha,
	struct abts_recv_from_24xx *abts, uint32_t status,
	bool ids_reversed)
{
	struct qla_hw_data *ha = vha->hw;
	struct abts_resp_to_24xx *resp;
	uint32_t f_ctl;
	uint8_t *p;

	ql_dbg(ql_dbg_tgt, vha, 0xe006,
	    "Sending task mgmt ABTS response (ha=%p, atio=%p, status=%x\n",
	    ha, abts, status);

	/* Send marker if required */
	if (qlt_issue_marker(vha, 1) != QLA_SUCCESS)
		return;

	resp = (struct abts_resp_to_24xx *)qla2x00_alloc_iocbs_ready(vha, NULL);
	if (!resp) {
		ql_dbg(ql_dbg_tgt, vha, 0xe04a,
		    "qla_target(%d): %s failed: unable to allocate "
		    "request packet", vha->vp_idx, __func__);
		return;
	}

	resp->entry_type = ABTS_RESP_24XX;
	resp->entry_count = 1;
	resp->nport_handle = abts->nport_handle;
	resp->vp_index = vha->vp_idx;
	resp->sof_type = abts->sof_type;
	resp->exchange_address = abts->exchange_address;
	resp->fcp_hdr_le = abts->fcp_hdr_le;
	f_ctl = __constant_cpu_to_le32(F_CTL_EXCH_CONTEXT_RESP |
	    F_CTL_LAST_SEQ | F_CTL_END_SEQ |
	    F_CTL_SEQ_INITIATIVE);
	p = (uint8_t *)&f_ctl;
	resp->fcp_hdr_le.f_ctl[0] = *p++;
	resp->fcp_hdr_le.f_ctl[1] = *p++;
	resp->fcp_hdr_le.f_ctl[2] = *p;
	if (ids_reversed) {
		resp->fcp_hdr_le.d_id[0] = abts->fcp_hdr_le.d_id[0];
		resp->fcp_hdr_le.d_id[1] = abts->fcp_hdr_le.d_id[1];
		resp->fcp_hdr_le.d_id[2] = abts->fcp_hdr_le.d_id[2];
		resp->fcp_hdr_le.s_id[0] = abts->fcp_hdr_le.s_id[0];
		resp->fcp_hdr_le.s_id[1] = abts->fcp_hdr_le.s_id[1];
		resp->fcp_hdr_le.s_id[2] = abts->fcp_hdr_le.s_id[2];
	} else {
		resp->fcp_hdr_le.d_id[0] = abts->fcp_hdr_le.s_id[0];
		resp->fcp_hdr_le.d_id[1] = abts->fcp_hdr_le.s_id[1];
		resp->fcp_hdr_le.d_id[2] = abts->fcp_hdr_le.s_id[2];
		resp->fcp_hdr_le.s_id[0] = abts->fcp_hdr_le.d_id[0];
		resp->fcp_hdr_le.s_id[1] = abts->fcp_hdr_le.d_id[1];
		resp->fcp_hdr_le.s_id[2] = abts->fcp_hdr_le.d_id[2];
	}
	resp->exchange_addr_to_abort = abts->exchange_addr_to_abort;
	if (status == FCP_TMF_CMPL) {
		resp->fcp_hdr_le.r_ctl = R_CTL_BASIC_LINK_SERV | R_CTL_B_ACC;
		resp->payload.ba_acct.seq_id_valid = SEQ_ID_INVALID;
		resp->payload.ba_acct.low_seq_cnt = 0x0000;
		resp->payload.ba_acct.high_seq_cnt = 0xFFFF;
		resp->payload.ba_acct.ox_id = abts->fcp_hdr_le.ox_id;
		resp->payload.ba_acct.rx_id = abts->fcp_hdr_le.rx_id;
	} else {
		resp->fcp_hdr_le.r_ctl = R_CTL_BASIC_LINK_SERV | R_CTL_B_RJT;
		resp->payload.ba_rjt.reason_code =
			BA_RJT_REASON_CODE_UNABLE_TO_PERFORM;
		/* Other bytes are zero */
	}

	vha->vha_tgt.qla_tgt->abts_resp_expected++;

	/* Memory Barrier */
	wmb();
	qla2x00_start_iocbs(vha, vha->req);
}

/*
 * ha->hardware_lock supposed to be held on entry. Might drop it, then reaquire
 */
static void qlt_24xx_retry_term_exchange(struct scsi_qla_host *vha,
	struct abts_resp_from_24xx_fw *entry)
{
	struct ctio7_to_24xx *ctio;

	ql_dbg(ql_dbg_tgt, vha, 0xe007,
	    "Sending retry TERM EXCH CTIO7 (ha=%p)\n", vha->hw);
	/* Send marker if required */
	if (qlt_issue_marker(vha, 1) != QLA_SUCCESS)
		return;

	ctio = (struct ctio7_to_24xx *)qla2x00_alloc_iocbs_ready(vha, NULL);
	if (ctio == NULL) {
		ql_dbg(ql_dbg_tgt, vha, 0xe04b,
		    "qla_target(%d): %s failed: unable to allocate "
		    "request packet\n", vha->vp_idx, __func__);
		return;
	}

	/*
	 * We've got on entrance firmware's response on by us generated
	 * ABTS response. So, in it ID fields are reversed.
	 */

	ctio->entry_type = CTIO_TYPE7;
	ctio->entry_count = 1;
	ctio->nport_handle = entry->nport_handle;
	ctio->handle = QLA_TGT_SKIP_HANDLE |	CTIO_COMPLETION_HANDLE_MARK;
	ctio->timeout = __constant_cpu_to_le16(QLA_TGT_TIMEOUT);
	ctio->vp_index = vha->vp_idx;
	ctio->initiator_id[0] = entry->fcp_hdr_le.d_id[0];
	ctio->initiator_id[1] = entry->fcp_hdr_le.d_id[1];
	ctio->initiator_id[2] = entry->fcp_hdr_le.d_id[2];
	ctio->exchange_addr = entry->exchange_addr_to_abort;
	ctio->u.status1.flags =
	    __constant_cpu_to_le16(CTIO7_FLAGS_STATUS_MODE_1 |
		CTIO7_FLAGS_TERMINATE);
	ctio->u.status1.ox_id = cpu_to_le16(entry->fcp_hdr_le.ox_id);

	/* Memory Barrier */
	wmb();
	qla2x00_start_iocbs(vha, vha->req);

	qlt_24xx_send_abts_resp(vha, (struct abts_recv_from_24xx *)entry,
	    FCP_TMF_CMPL, true);
}

/* ha->hardware_lock supposed to be held on entry */
static int __qlt_24xx_handle_abts(struct scsi_qla_host *vha,
	struct abts_recv_from_24xx *abts, struct qla_tgt_sess *sess)
{
	struct qla_hw_data *ha = vha->hw;
	struct se_session *se_sess = sess->se_sess;
	struct qla_tgt_mgmt_cmd *mcmd;
	struct se_cmd *se_cmd;
	u32 lun = 0;
	int rc;
	bool found_lun = false;

	spin_lock(&se_sess->sess_cmd_lock);
	list_for_each_entry(se_cmd, &se_sess->sess_cmd_list, se_cmd_list) {
		struct qla_tgt_cmd *cmd =
			container_of(se_cmd, struct qla_tgt_cmd, se_cmd);
		if (cmd->tag == abts->exchange_addr_to_abort) {
			lun = cmd->unpacked_lun;
			found_lun = true;
			break;
		}
	}
	spin_unlock(&se_sess->sess_cmd_lock);

	if (!found_lun)
		return -ENOENT;

	ql_dbg(ql_dbg_tgt_mgt, vha, 0xf00f,
	    "qla_target(%d): task abort (tag=%d)\n",
	    vha->vp_idx, abts->exchange_addr_to_abort);

	mcmd = mempool_alloc(qla_tgt_mgmt_cmd_mempool, GFP_ATOMIC);
	if (mcmd == NULL) {
		ql_dbg(ql_dbg_tgt_mgt, vha, 0xf051,
		    "qla_target(%d): %s: Allocation of ABORT cmd failed",
		    vha->vp_idx, __func__);
		return -ENOMEM;
	}
	memset(mcmd, 0, sizeof(*mcmd));

	mcmd->sess = sess;
	memcpy(&mcmd->orig_iocb.abts, abts, sizeof(mcmd->orig_iocb.abts));
	mcmd->reset_count = vha->hw->chip_reset;

	rc = ha->tgt.tgt_ops->handle_tmr(mcmd, lun, TMR_ABORT_TASK,
	    abts->exchange_addr_to_abort);
	if (rc != 0) {
		ql_dbg(ql_dbg_tgt_mgt, vha, 0xf052,
		    "qla_target(%d):  tgt_ops->handle_tmr()"
		    " failed: %d", vha->vp_idx, rc);
		mempool_free(mcmd, qla_tgt_mgmt_cmd_mempool);
		return -EFAULT;
	}

	return 0;
}

/*
 * ha->hardware_lock supposed to be held on entry. Might drop it, then reaquire
 */
static void qlt_24xx_handle_abts(struct scsi_qla_host *vha,
	struct abts_recv_from_24xx *abts)
{
	struct qla_hw_data *ha = vha->hw;
	struct qla_tgt_sess *sess;
	uint32_t tag = abts->exchange_addr_to_abort;
	uint8_t s_id[3];
	int rc;

	if (le32_to_cpu(abts->fcp_hdr_le.parameter) & ABTS_PARAM_ABORT_SEQ) {
		ql_dbg(ql_dbg_tgt_mgt, vha, 0xf053,
		    "qla_target(%d): ABTS: Abort Sequence not "
		    "supported\n", vha->vp_idx);
		qlt_24xx_send_abts_resp(vha, abts, FCP_TMF_REJECTED, false);
		return;
	}

	if (tag == ATIO_EXCHANGE_ADDRESS_UNKNOWN) {
		ql_dbg(ql_dbg_tgt_mgt, vha, 0xf010,
		    "qla_target(%d): ABTS: Unknown Exchange "
		    "Address received\n", vha->vp_idx);
		qlt_24xx_send_abts_resp(vha, abts, FCP_TMF_REJECTED, false);
		return;
	}

	ql_dbg(ql_dbg_tgt_mgt, vha, 0xf011,
	    "qla_target(%d): task abort (s_id=%x:%x:%x, "
	    "tag=%d, param=%x)\n", vha->vp_idx, abts->fcp_hdr_le.s_id[2],
	    abts->fcp_hdr_le.s_id[1], abts->fcp_hdr_le.s_id[0], tag,
	    le32_to_cpu(abts->fcp_hdr_le.parameter));

	s_id[0] = abts->fcp_hdr_le.s_id[2];
	s_id[1] = abts->fcp_hdr_le.s_id[1];
	s_id[2] = abts->fcp_hdr_le.s_id[0];

	sess = ha->tgt.tgt_ops->find_sess_by_s_id(vha, s_id);
	if (!sess) {
		ql_dbg(ql_dbg_tgt_mgt, vha, 0xf012,
		    "qla_target(%d): task abort for non-existant session\n",
		    vha->vp_idx);
		rc = qlt_sched_sess_work(vha->vha_tgt.qla_tgt,
		    QLA_TGT_SESS_WORK_ABORT, abts, sizeof(*abts));
		if (rc != 0) {
			qlt_24xx_send_abts_resp(vha, abts, FCP_TMF_REJECTED,
			    false);
		}
		return;
	}

	rc = __qlt_24xx_handle_abts(vha, abts, sess);
	if (rc != 0) {
		ql_dbg(ql_dbg_tgt_mgt, vha, 0xf054,
		    "qla_target(%d): __qlt_24xx_handle_abts() failed: %d\n",
		    vha->vp_idx, rc);
		qlt_24xx_send_abts_resp(vha, abts, FCP_TMF_REJECTED, false);
		return;
	}
}

/*
 * ha->hardware_lock supposed to be held on entry. Might drop it, then reaquire
 */
static void qlt_24xx_send_task_mgmt_ctio(struct scsi_qla_host *ha,
	struct qla_tgt_mgmt_cmd *mcmd, uint32_t resp_code)
{
	struct atio_from_isp *atio = &mcmd->orig_iocb.atio;
	struct ctio7_to_24xx *ctio;
	uint16_t temp;

	ql_dbg(ql_dbg_tgt, ha, 0xe008,
	    "Sending task mgmt CTIO7 (ha=%p, atio=%p, resp_code=%x\n",
	    ha, atio, resp_code);

	/* Send marker if required */
	if (qlt_issue_marker(ha, 1) != QLA_SUCCESS)
		return;

	ctio = (struct ctio7_to_24xx *)qla2x00_alloc_iocbs(ha, NULL);
	if (ctio == NULL) {
		ql_dbg(ql_dbg_tgt, ha, 0xe04c,
		    "qla_target(%d): %s failed: unable to allocate "
		    "request packet\n", ha->vp_idx, __func__);
		return;
	}

	ctio->entry_type = CTIO_TYPE7;
	ctio->entry_count = 1;
	ctio->handle = QLA_TGT_SKIP_HANDLE | CTIO_COMPLETION_HANDLE_MARK;
	ctio->nport_handle = mcmd->sess->loop_id;
	ctio->timeout = __constant_cpu_to_le16(QLA_TGT_TIMEOUT);
	ctio->vp_index = ha->vp_idx;
	ctio->initiator_id[0] = atio->u.isp24.fcp_hdr.s_id[2];
	ctio->initiator_id[1] = atio->u.isp24.fcp_hdr.s_id[1];
	ctio->initiator_id[2] = atio->u.isp24.fcp_hdr.s_id[0];
	ctio->exchange_addr = atio->u.isp24.exchange_addr;
	ctio->u.status1.flags = (atio->u.isp24.attr << 9) |
	    __constant_cpu_to_le16(CTIO7_FLAGS_STATUS_MODE_1 |
		CTIO7_FLAGS_SEND_STATUS);
	temp = be16_to_cpu(atio->u.isp24.fcp_hdr.ox_id);
	ctio->u.status1.ox_id = cpu_to_le16(temp);
	ctio->u.status1.scsi_status =
	    __constant_cpu_to_le16(SS_RESPONSE_INFO_LEN_VALID);
	ctio->u.status1.response_len = __constant_cpu_to_le16(8);
	ctio->u.status1.sense_data[0] = resp_code;

	/* Memory Barrier */
	wmb();
	qla2x00_start_iocbs(ha, ha->req);
}

void qlt_free_mcmd(struct qla_tgt_mgmt_cmd *mcmd)
{
	mempool_free(mcmd, qla_tgt_mgmt_cmd_mempool);
}
EXPORT_SYMBOL(qlt_free_mcmd);

/* callback from target fabric module code */
void qlt_xmit_tm_rsp(struct qla_tgt_mgmt_cmd *mcmd)
{
	struct scsi_qla_host *vha = mcmd->sess->vha;
	struct qla_hw_data *ha = vha->hw;
	unsigned long flags;

	ql_dbg(ql_dbg_tgt_mgt, vha, 0xf013,
	    "TM response mcmd (%p) status %#x state %#x",
	    mcmd, mcmd->fc_tm_rsp, mcmd->flags);

	spin_lock_irqsave(&ha->hardware_lock, flags);

	if (qla2x00_reset_active(vha) || mcmd->reset_count != ha->chip_reset) {
		/*
		 * Either a chip reset is active or this request was from
		 * previous life, just abort the processing.
		 */
		ql_dbg(ql_dbg_async, vha, 0xe100,
			"RESET-TMR active/old-count/new-count = %d/%d/%d.\n",
			qla2x00_reset_active(vha), mcmd->reset_count,
			ha->chip_reset);
		ha->tgt.tgt_ops->free_mcmd(mcmd);
		spin_unlock_irqrestore(&ha->hardware_lock, flags);
		return;
	}

	if (mcmd->flags == QLA24XX_MGMT_SEND_NACK)
		qlt_send_notify_ack(vha, &mcmd->orig_iocb.imm_ntfy,
		    0, 0, 0, 0, 0, 0);
	else {
		if (mcmd->se_cmd.se_tmr_req->function == TMR_ABORT_TASK)
			qlt_24xx_send_abts_resp(vha, &mcmd->orig_iocb.abts,
			    mcmd->fc_tm_rsp, false);
		else
			qlt_24xx_send_task_mgmt_ctio(vha, mcmd,
			    mcmd->fc_tm_rsp);
	}
	/*
	 * Make the callback for ->free_mcmd() to queue_work() and invoke
	 * target_put_sess_cmd() to drop cmd_kref to 1.  The final
	 * target_put_sess_cmd() call will be made from TFO->check_stop_free()
	 * -> tcm_qla2xxx_check_stop_free() to release the TMR associated se_cmd
	 * descriptor after TFO->queue_tm_rsp() -> tcm_qla2xxx_queue_tm_rsp() ->
	 * qlt_xmit_tm_rsp() returns here..
	 */
	ha->tgt.tgt_ops->free_mcmd(mcmd);
	spin_unlock_irqrestore(&ha->hardware_lock, flags);
}
EXPORT_SYMBOL(qlt_xmit_tm_rsp);

/* No locks */
static int qlt_pci_map_calc_cnt(struct qla_tgt_prm *prm)
{
	struct qla_tgt_cmd *cmd = prm->cmd;

	BUG_ON(cmd->sg_cnt == 0);

	prm->sg = (struct scatterlist *)cmd->sg;
	prm->seg_cnt = pci_map_sg(prm->tgt->ha->pdev, cmd->sg,
	    cmd->sg_cnt, cmd->dma_data_direction);
	if (unlikely(prm->seg_cnt == 0))
		goto out_err;

	prm->cmd->sg_mapped = 1;

	if (cmd->se_cmd.prot_op == TARGET_PROT_NORMAL) {
		/*
		 * If greater than four sg entries then we need to allocate
		 * the continuation entries
		 */
		if (prm->seg_cnt > prm->tgt->datasegs_per_cmd)
			prm->req_cnt += DIV_ROUND_UP(prm->seg_cnt -
			prm->tgt->datasegs_per_cmd,
			prm->tgt->datasegs_per_cont);
	} else {
		/* DIF */
		if ((cmd->se_cmd.prot_op == TARGET_PROT_DIN_INSERT) ||
		    (cmd->se_cmd.prot_op == TARGET_PROT_DOUT_STRIP)) {
			prm->seg_cnt = DIV_ROUND_UP(cmd->bufflen, cmd->blk_sz);
			prm->tot_dsds = prm->seg_cnt;
		} else
			prm->tot_dsds = prm->seg_cnt;

		if (cmd->prot_sg_cnt) {
			prm->prot_sg      = cmd->prot_sg;
			prm->prot_seg_cnt = pci_map_sg(prm->tgt->ha->pdev,
				cmd->prot_sg, cmd->prot_sg_cnt,
				cmd->dma_data_direction);
			if (unlikely(prm->prot_seg_cnt == 0))
				goto out_err;

			if ((cmd->se_cmd.prot_op == TARGET_PROT_DIN_INSERT) ||
			    (cmd->se_cmd.prot_op == TARGET_PROT_DOUT_STRIP)) {
				/* Dif Bundling not support here */
				prm->prot_seg_cnt = DIV_ROUND_UP(cmd->bufflen,
								cmd->blk_sz);
				prm->tot_dsds += prm->prot_seg_cnt;
			} else
				prm->tot_dsds += prm->prot_seg_cnt;
		}
	}

	return 0;

out_err:
	ql_dbg(ql_dbg_tgt, prm->cmd->vha, 0xe04d,
	    "qla_target(%d): PCI mapping failed: sg_cnt=%d",
	    0, prm->cmd->sg_cnt);
	return -1;
}

static void qlt_unmap_sg(struct scsi_qla_host *vha, struct qla_tgt_cmd *cmd)
{
	struct qla_hw_data *ha = vha->hw;

	if (!cmd->sg_mapped)
		return;

	pci_unmap_sg(ha->pdev, cmd->sg, cmd->sg_cnt, cmd->dma_data_direction);
	cmd->sg_mapped = 0;

	if (cmd->prot_sg_cnt)
		pci_unmap_sg(ha->pdev, cmd->prot_sg, cmd->prot_sg_cnt,
			cmd->dma_data_direction);

	if (cmd->ctx_dsd_alloced)
		qla2x00_clean_dsd_pool(ha, NULL, cmd);

	if (cmd->ctx)
		dma_pool_free(ha->dl_dma_pool, cmd->ctx, cmd->ctx->crc_ctx_dma);
}

static int qlt_check_reserve_free_req(struct scsi_qla_host *vha,
	uint32_t req_cnt)
{
	uint32_t cnt, cnt_in;

	if (vha->req->cnt < (req_cnt + 2)) {
		cnt = (uint16_t)RD_REG_DWORD(vha->req->req_q_out);
		cnt_in = (uint16_t)RD_REG_DWORD(vha->req->req_q_in);

		if  (vha->req->ring_index < cnt)
			vha->req->cnt = cnt - vha->req->ring_index;
		else
			vha->req->cnt = vha->req->length -
			    (vha->req->ring_index - cnt);
	}

	if (unlikely(vha->req->cnt < (req_cnt + 2))) {
		ql_dbg(ql_dbg_io, vha, 0x305a,
		    "qla_target(%d): There is no room in the request ring: vha->req->ring_index=%d, vha->req->cnt=%d, req_cnt=%d Req-out=%d Req-in=%d Req-Length=%d\n",
		    vha->vp_idx, vha->req->ring_index,
		    vha->req->cnt, req_cnt, cnt, cnt_in, vha->req->length);
		return -EAGAIN;
	}
	vha->req->cnt -= req_cnt;

	return 0;
}

/*
 * ha->hardware_lock supposed to be held on entry. Might drop it, then reaquire
 */
static inline void *qlt_get_req_pkt(struct scsi_qla_host *vha)
{
	/* Adjust ring index. */
	vha->req->ring_index++;
	if (vha->req->ring_index == vha->req->length) {
		vha->req->ring_index = 0;
		vha->req->ring_ptr = vha->req->ring;
	} else {
		vha->req->ring_ptr++;
	}
	return (cont_entry_t *)vha->req->ring_ptr;
}

/* ha->hardware_lock supposed to be held on entry */
static inline uint32_t qlt_make_handle(struct scsi_qla_host *vha)
{
	struct qla_hw_data *ha = vha->hw;
	uint32_t h;

	h = ha->tgt.current_handle;
	/* always increment cmd handle */
	do {
		++h;
		if (h > DEFAULT_OUTSTANDING_COMMANDS)
			h = 1; /* 0 is QLA_TGT_NULL_HANDLE */
		if (h == ha->tgt.current_handle) {
			ql_dbg(ql_dbg_io, vha, 0x305b,
			    "qla_target(%d): Ran out of "
			    "empty cmd slots in ha %p\n", vha->vp_idx, ha);
			h = QLA_TGT_NULL_HANDLE;
			break;
		}
	} while ((h == QLA_TGT_NULL_HANDLE) ||
	    (h == QLA_TGT_SKIP_HANDLE) ||
	    (ha->tgt.cmds[h-1] != NULL));

	if (h != QLA_TGT_NULL_HANDLE)
		ha->tgt.current_handle = h;

	return h;
}

/* ha->hardware_lock supposed to be held on entry */
static int qlt_24xx_build_ctio_pkt(struct qla_tgt_prm *prm,
	struct scsi_qla_host *vha)
{
	uint32_t h;
	struct ctio7_to_24xx *pkt;
	struct qla_hw_data *ha = vha->hw;
	struct atio_from_isp *atio = &prm->cmd->atio;
	uint16_t temp;

	pkt = (struct ctio7_to_24xx *)vha->req->ring_ptr;
	prm->pkt = pkt;
	memset(pkt, 0, sizeof(*pkt));

	pkt->entry_type = CTIO_TYPE7;
	pkt->entry_count = (uint8_t)prm->req_cnt;
	pkt->vp_index = vha->vp_idx;

	h = qlt_make_handle(vha);
	if (unlikely(h == QLA_TGT_NULL_HANDLE)) {
		/*
		 * CTIO type 7 from the firmware doesn't provide a way to
		 * know the initiator's LOOP ID, hence we can't find
		 * the session and, so, the command.
		 */
		return -EAGAIN;
	} else
		ha->tgt.cmds[h-1] = prm->cmd;

	pkt->handle = h | CTIO_COMPLETION_HANDLE_MARK;
	pkt->nport_handle = prm->cmd->loop_id;
	pkt->timeout = __constant_cpu_to_le16(QLA_TGT_TIMEOUT);
	pkt->initiator_id[0] = atio->u.isp24.fcp_hdr.s_id[2];
	pkt->initiator_id[1] = atio->u.isp24.fcp_hdr.s_id[1];
	pkt->initiator_id[2] = atio->u.isp24.fcp_hdr.s_id[0];
	pkt->exchange_addr = atio->u.isp24.exchange_addr;
	pkt->u.status0.flags |= (atio->u.isp24.attr << 9);
	temp = be16_to_cpu(atio->u.isp24.fcp_hdr.ox_id);
	pkt->u.status0.ox_id = cpu_to_le16(temp);
	pkt->u.status0.relative_offset = cpu_to_le32(prm->cmd->offset);

	return 0;
}

/*
 * ha->hardware_lock supposed to be held on entry. We have already made sure
 * that there is sufficient amount of request entries to not drop it.
 */
static void qlt_load_cont_data_segments(struct qla_tgt_prm *prm,
	struct scsi_qla_host *vha)
{
	int cnt;
	uint32_t *dword_ptr;
	int enable_64bit_addressing = prm->tgt->tgt_enable_64bit_addr;

	/* Build continuation packets */
	while (prm->seg_cnt > 0) {
		cont_a64_entry_t *cont_pkt64 =
			(cont_a64_entry_t *)qlt_get_req_pkt(vha);

		/*
		 * Make sure that from cont_pkt64 none of
		 * 64-bit specific fields used for 32-bit
		 * addressing. Cast to (cont_entry_t *) for
		 * that.
		 */

		memset(cont_pkt64, 0, sizeof(*cont_pkt64));

		cont_pkt64->entry_count = 1;
		cont_pkt64->sys_define = 0;

		if (enable_64bit_addressing) {
			cont_pkt64->entry_type = CONTINUE_A64_TYPE;
			dword_ptr =
			    (uint32_t *)&cont_pkt64->dseg_0_address;
		} else {
			cont_pkt64->entry_type = CONTINUE_TYPE;
			dword_ptr =
			    (uint32_t *)&((cont_entry_t *)
				cont_pkt64)->dseg_0_address;
		}

		/* Load continuation entry data segments */
		for (cnt = 0;
		    cnt < prm->tgt->datasegs_per_cont && prm->seg_cnt;
		    cnt++, prm->seg_cnt--) {
			*dword_ptr++ =
			    cpu_to_le32(pci_dma_lo32
				(sg_dma_address(prm->sg)));
			if (enable_64bit_addressing) {
				*dword_ptr++ =
				    cpu_to_le32(pci_dma_hi32
					(sg_dma_address
					(prm->sg)));
			}
			*dword_ptr++ = cpu_to_le32(sg_dma_len(prm->sg));

			prm->sg = sg_next(prm->sg);
		}
	}
}

/*
 * ha->hardware_lock supposed to be held on entry. We have already made sure
 * that there is sufficient amount of request entries to not drop it.
 */
static void qlt_load_data_segments(struct qla_tgt_prm *prm,
	struct scsi_qla_host *vha)
{
	int cnt;
	uint32_t *dword_ptr;
	int enable_64bit_addressing = prm->tgt->tgt_enable_64bit_addr;
	struct ctio7_to_24xx *pkt24 = (struct ctio7_to_24xx *)prm->pkt;

	pkt24->u.status0.transfer_length = cpu_to_le32(prm->cmd->bufflen);

	/* Setup packet address segment pointer */
	dword_ptr = pkt24->u.status0.dseg_0_address;

	/* Set total data segment count */
	if (prm->seg_cnt)
		pkt24->dseg_count = cpu_to_le16(prm->seg_cnt);

	if (prm->seg_cnt == 0) {
		/* No data transfer */
		*dword_ptr++ = 0;
		*dword_ptr = 0;
		return;
	}

	/* If scatter gather */

	/* Load command entry data segments */
	for (cnt = 0;
	    (cnt < prm->tgt->datasegs_per_cmd) && prm->seg_cnt;
	    cnt++, prm->seg_cnt--) {
		*dword_ptr++ =
		    cpu_to_le32(pci_dma_lo32(sg_dma_address(prm->sg)));
		if (enable_64bit_addressing) {
			*dword_ptr++ =
			    cpu_to_le32(pci_dma_hi32(
				sg_dma_address(prm->sg)));
		}
		*dword_ptr++ = cpu_to_le32(sg_dma_len(prm->sg));

		prm->sg = sg_next(prm->sg);
	}

	qlt_load_cont_data_segments(prm, vha);
}

static inline int qlt_has_data(struct qla_tgt_cmd *cmd)
{
	return cmd->bufflen > 0;
}

/*
 * Called without ha->hardware_lock held
 */
static int qlt_pre_xmit_response(struct qla_tgt_cmd *cmd,
	struct qla_tgt_prm *prm, int xmit_type, uint8_t scsi_status,
	uint32_t *full_req_cnt)
{
	struct qla_tgt *tgt = cmd->tgt;
	struct scsi_qla_host *vha = tgt->vha;
	struct qla_hw_data *ha = vha->hw;
	struct se_cmd *se_cmd = &cmd->se_cmd;

	if (unlikely(cmd->aborted)) {
		ql_dbg(ql_dbg_tgt_mgt, vha, 0xf014,
		    "qla_target(%d): terminating exchange "
		    "for aborted cmd=%p (se_cmd=%p, tag=%d)", vha->vp_idx, cmd,
		    se_cmd, cmd->tag);

		cmd->state = QLA_TGT_STATE_ABORTED;
		cmd->cmd_flags |= BIT_6;

		qlt_send_term_exchange(vha, cmd, &cmd->atio, 0);

		/* !! At this point cmd could be already freed !! */
		return QLA_TGT_PRE_XMIT_RESP_CMD_ABORTED;
	}

	prm->cmd = cmd;
	prm->tgt = tgt;
	prm->rq_result = scsi_status;
	prm->sense_buffer = &cmd->sense_buffer[0];
	prm->sense_buffer_len = TRANSPORT_SENSE_BUFFER;
	prm->sg = NULL;
	prm->seg_cnt = -1;
	prm->req_cnt = 1;
	prm->add_status_pkt = 0;

	/* Send marker if required */
	if (qlt_issue_marker(vha, 0) != QLA_SUCCESS)
		return -EFAULT;

	if ((xmit_type & QLA_TGT_XMIT_DATA) && qlt_has_data(cmd)) {
		if  (qlt_pci_map_calc_cnt(prm) != 0)
			return -EAGAIN;
	}

	*full_req_cnt = prm->req_cnt;

	if (se_cmd->se_cmd_flags & SCF_UNDERFLOW_BIT) {
		prm->residual = se_cmd->residual_count;
		ql_dbg(ql_dbg_io + ql_dbg_verbose, vha, 0x305c,
		    "Residual underflow: %d (tag %d, "
		    "op %x, bufflen %d, rq_result %x)\n", prm->residual,
		    cmd->tag, se_cmd->t_task_cdb ? se_cmd->t_task_cdb[0] : 0,
		    cmd->bufflen, prm->rq_result);
		prm->rq_result |= SS_RESIDUAL_UNDER;
	} else if (se_cmd->se_cmd_flags & SCF_OVERFLOW_BIT) {
		prm->residual = se_cmd->residual_count;
		ql_dbg(ql_dbg_io, vha, 0x305d,
		    "Residual overflow: %d (tag %d, "
		    "op %x, bufflen %d, rq_result %x)\n", prm->residual,
		    cmd->tag, se_cmd->t_task_cdb ? se_cmd->t_task_cdb[0] : 0,
		    cmd->bufflen, prm->rq_result);
		prm->rq_result |= SS_RESIDUAL_OVER;
	}

	if (xmit_type & QLA_TGT_XMIT_STATUS) {
		/*
		 * If QLA_TGT_XMIT_DATA is not set, add_status_pkt will be
		 * ignored in *xmit_response() below
		 */
		if (qlt_has_data(cmd)) {
			if (QLA_TGT_SENSE_VALID(prm->sense_buffer) ||
			    (IS_FWI2_CAPABLE(ha) &&
			    (prm->rq_result != 0))) {
				prm->add_status_pkt = 1;
				(*full_req_cnt)++;
			}
		}
	}

	return 0;
}

static inline int qlt_need_explicit_conf(struct qla_hw_data *ha,
	struct qla_tgt_cmd *cmd, int sending_sense)
{
	if (ha->tgt.enable_class_2)
		return 0;

	if (sending_sense)
		return cmd->conf_compl_supported;
	else
		return ha->tgt.enable_explicit_conf &&
		    cmd->conf_compl_supported;
}

#ifdef CONFIG_QLA_TGT_DEBUG_SRR
/*
 *  Original taken from the XFS code
 */
static unsigned long qlt_srr_random(void)
{
	static int Inited;
	static unsigned long RandomValue;
	static DEFINE_SPINLOCK(lock);
	/* cycles pseudo-randomly through all values between 1 and 2^31 - 2 */
	register long rv;
	register long lo;
	register long hi;
	unsigned long flags;

	spin_lock_irqsave(&lock, flags);
	if (!Inited) {
		RandomValue = jiffies;
		Inited = 1;
	}
	rv = RandomValue;
	hi = rv / 127773;
	lo = rv % 127773;
	rv = 16807 * lo - 2836 * hi;
	if (rv <= 0)
		rv += 2147483647;
	RandomValue = rv;
	spin_unlock_irqrestore(&lock, flags);
	return rv;
}

static void qlt_check_srr_debug(struct qla_tgt_cmd *cmd, int *xmit_type)
{
#if 0 /* This is not a real status packets lost, so it won't lead to SRR */
	if ((*xmit_type & QLA_TGT_XMIT_STATUS) && (qlt_srr_random() % 200)
	    == 50) {
		*xmit_type &= ~QLA_TGT_XMIT_STATUS;
		ql_dbg(ql_dbg_tgt_mgt, cmd->vha, 0xf015,
		    "Dropping cmd %p (tag %d) status", cmd, cmd->tag);
	}
#endif
	/*
	 * It's currently not possible to simulate SRRs for FCP_WRITE without
	 * a physical link layer failure, so don't even try here..
	 */
	if (cmd->dma_data_direction != DMA_FROM_DEVICE)
		return;

	if (qlt_has_data(cmd) && (cmd->sg_cnt > 1) &&
	    ((qlt_srr_random() % 100) == 20)) {
		int i, leave = 0;
		unsigned int tot_len = 0;

		while (leave == 0)
			leave = qlt_srr_random() % cmd->sg_cnt;

		for (i = 0; i < leave; i++)
			tot_len += cmd->sg[i].length;

		ql_dbg(ql_dbg_tgt_mgt, cmd->vha, 0xf016,
		    "Cutting cmd %p (tag %d) buffer"
		    " tail to len %d, sg_cnt %d (cmd->bufflen %d,"
		    " cmd->sg_cnt %d)", cmd, cmd->tag, tot_len, leave,
		    cmd->bufflen, cmd->sg_cnt);

		cmd->bufflen = tot_len;
		cmd->sg_cnt = leave;
	}

	if (qlt_has_data(cmd) && ((qlt_srr_random() % 100) == 70)) {
		unsigned int offset = qlt_srr_random() % cmd->bufflen;

		ql_dbg(ql_dbg_tgt_mgt, cmd->vha, 0xf017,
		    "Cutting cmd %p (tag %d) buffer head "
		    "to offset %d (cmd->bufflen %d)", cmd, cmd->tag, offset,
		    cmd->bufflen);
		if (offset == 0)
			*xmit_type &= ~QLA_TGT_XMIT_DATA;
		else if (qlt_set_data_offset(cmd, offset)) {
			ql_dbg(ql_dbg_tgt_mgt, cmd->vha, 0xf018,
			    "qlt_set_data_offset() failed (tag %d)", cmd->tag);
		}
	}
}
#else
static inline void qlt_check_srr_debug(struct qla_tgt_cmd *cmd, int *xmit_type)
{}
#endif

static void qlt_24xx_init_ctio_to_isp(struct ctio7_to_24xx *ctio,
	struct qla_tgt_prm *prm)
{
	prm->sense_buffer_len = min_t(uint32_t, prm->sense_buffer_len,
	    (uint32_t)sizeof(ctio->u.status1.sense_data));
	ctio->u.status0.flags |=
	    __constant_cpu_to_le16(CTIO7_FLAGS_SEND_STATUS);
	if (qlt_need_explicit_conf(prm->tgt->ha, prm->cmd, 0)) {
		ctio->u.status0.flags |= __constant_cpu_to_le16(
		    CTIO7_FLAGS_EXPLICIT_CONFORM |
		    CTIO7_FLAGS_CONFORM_REQ);
	}
	ctio->u.status0.residual = cpu_to_le32(prm->residual);
	ctio->u.status0.scsi_status = cpu_to_le16(prm->rq_result);
	if (QLA_TGT_SENSE_VALID(prm->sense_buffer)) {
		int i;

		if (qlt_need_explicit_conf(prm->tgt->ha, prm->cmd, 1)) {
			if (prm->cmd->se_cmd.scsi_status != 0) {
				ql_dbg(ql_dbg_tgt, prm->cmd->vha, 0xe017,
				    "Skipping EXPLICIT_CONFORM and "
				    "CTIO7_FLAGS_CONFORM_REQ for FCP READ w/ "
				    "non GOOD status\n");
				goto skip_explict_conf;
			}
			ctio->u.status1.flags |= __constant_cpu_to_le16(
			    CTIO7_FLAGS_EXPLICIT_CONFORM |
			    CTIO7_FLAGS_CONFORM_REQ);
		}
skip_explict_conf:
		ctio->u.status1.flags &=
		    ~__constant_cpu_to_le16(CTIO7_FLAGS_STATUS_MODE_0);
		ctio->u.status1.flags |=
		    __constant_cpu_to_le16(CTIO7_FLAGS_STATUS_MODE_1);
		ctio->u.status1.scsi_status |=
		    __constant_cpu_to_le16(SS_SENSE_LEN_VALID);
		ctio->u.status1.sense_length =
		    cpu_to_le16(prm->sense_buffer_len);
		for (i = 0; i < prm->sense_buffer_len/4; i++)
			((uint32_t *)ctio->u.status1.sense_data)[i] =
				cpu_to_be32(((uint32_t *)prm->sense_buffer)[i]);
#if 0
		if (unlikely((prm->sense_buffer_len % 4) != 0)) {
			static int q;
			if (q < 10) {
				ql_dbg(ql_dbg_tgt, vha, 0xe04f,
				    "qla_target(%d): %d bytes of sense "
				    "lost", prm->tgt->ha->vp_idx,
				    prm->sense_buffer_len % 4);
				q++;
			}
		}
#endif
	} else {
		ctio->u.status1.flags &=
		    ~__constant_cpu_to_le16(CTIO7_FLAGS_STATUS_MODE_0);
		ctio->u.status1.flags |=
		    __constant_cpu_to_le16(CTIO7_FLAGS_STATUS_MODE_1);
		ctio->u.status1.sense_length = 0;
		memset(ctio->u.status1.sense_data, 0,
		    sizeof(ctio->u.status1.sense_data));
	}

	/* Sense with len > 24, is it possible ??? */
}



/* diff  */
static inline int
qlt_hba_err_chk_enabled(struct se_cmd *se_cmd)
{
	/*
	 * Uncomment when corresponding SCSI changes are done.
	 *
	 if (!sp->cmd->prot_chk)
	 return 0;
	 *
	 */
	switch (se_cmd->prot_op) {
	case TARGET_PROT_DOUT_INSERT:
	case TARGET_PROT_DIN_STRIP:
		if (ql2xenablehba_err_chk >= 1)
			return 1;
		break;
	case TARGET_PROT_DOUT_PASS:
	case TARGET_PROT_DIN_PASS:
		if (ql2xenablehba_err_chk >= 2)
			return 1;
		break;
	case TARGET_PROT_DIN_INSERT:
	case TARGET_PROT_DOUT_STRIP:
		return 1;
	default:
		break;
	}
	return 0;
}

/*
 * qla24xx_set_t10dif_tags_from_cmd - Extract Ref and App tags from SCSI command
 *
 */
static inline void
qlt_set_t10dif_tags(struct se_cmd *se_cmd, struct crc_context *ctx)
{
	uint32_t lba = 0xffffffff & se_cmd->t_task_lba;

	/* wait til Mode Sense/Select cmd, modepage Ah, subpage 2
	 * have been immplemented by TCM, before AppTag is avail.
	 * Look for modesense_handlers[]
	 */
	ctx->app_tag = 0;
	ctx->app_tag_mask[0] = 0x0;
	ctx->app_tag_mask[1] = 0x0;

	switch (se_cmd->prot_type) {
	case TARGET_DIF_TYPE0_PROT:
		/*
		 * No check for ql2xenablehba_err_chk, as it would be an
		 * I/O error if hba tag generation is not done.
		 */
		ctx->ref_tag = cpu_to_le32(lba);

		if (!qlt_hba_err_chk_enabled(se_cmd))
			break;

		/* enable ALL bytes of the ref tag */
		ctx->ref_tag_mask[0] = 0xff;
		ctx->ref_tag_mask[1] = 0xff;
		ctx->ref_tag_mask[2] = 0xff;
		ctx->ref_tag_mask[3] = 0xff;
		break;
	/*
	 * For TYpe 1 protection: 16 bit GUARD tag, 32 bit REF tag, and
	 * 16 bit app tag.
	 */
	case TARGET_DIF_TYPE1_PROT:
		ctx->ref_tag = cpu_to_le32(lba);

		if (!qlt_hba_err_chk_enabled(se_cmd))
			break;

		/* enable ALL bytes of the ref tag */
		ctx->ref_tag_mask[0] = 0xff;
		ctx->ref_tag_mask[1] = 0xff;
		ctx->ref_tag_mask[2] = 0xff;
		ctx->ref_tag_mask[3] = 0xff;
		break;
	/*
	 * For TYPE 2 protection: 16 bit GUARD + 32 bit REF tag has to
	 * match LBA in CDB + N
	 */
	case TARGET_DIF_TYPE2_PROT:
		ctx->ref_tag = cpu_to_le32(lba);

		if (!qlt_hba_err_chk_enabled(se_cmd))
			break;

		/* enable ALL bytes of the ref tag */
		ctx->ref_tag_mask[0] = 0xff;
		ctx->ref_tag_mask[1] = 0xff;
		ctx->ref_tag_mask[2] = 0xff;
		ctx->ref_tag_mask[3] = 0xff;
		break;

	/* For Type 3 protection: 16 bit GUARD only */
	case TARGET_DIF_TYPE3_PROT:
		ctx->ref_tag_mask[0] = ctx->ref_tag_mask[1] =
			ctx->ref_tag_mask[2] = ctx->ref_tag_mask[3] = 0x00;
		break;
	}
}


static inline int
qlt_build_ctio_crc2_pkt(struct qla_tgt_prm *prm, scsi_qla_host_t *vha)
{
	uint32_t		*cur_dsd;
	int			sgc;
	uint32_t		transfer_length = 0;
	uint32_t		data_bytes;
	uint32_t		dif_bytes;
	uint8_t			bundling = 1;
	uint8_t			*clr_ptr;
	struct crc_context	*crc_ctx_pkt = NULL;
	struct qla_hw_data	*ha;
	struct ctio_crc2_to_fw	*pkt;
	dma_addr_t		crc_ctx_dma;
	uint16_t		fw_prot_opts = 0;
	struct qla_tgt_cmd	*cmd = prm->cmd;
	struct se_cmd		*se_cmd = &cmd->se_cmd;
	uint32_t h;
	struct atio_from_isp *atio = &prm->cmd->atio;
	uint16_t t16;

	sgc = 0;
	ha = vha->hw;

	pkt = (struct ctio_crc2_to_fw *)vha->req->ring_ptr;
	prm->pkt = pkt;
	memset(pkt, 0, sizeof(*pkt));

	ql_dbg(ql_dbg_tgt, vha, 0xe071,
		"qla_target(%d):%s: se_cmd[%p] CRC2 prot_op[0x%x] cmd prot sg:cnt[%p:%x] lba[%llu]\n",
		vha->vp_idx, __func__, se_cmd, se_cmd->prot_op,
		prm->prot_sg, prm->prot_seg_cnt, se_cmd->t_task_lba);

	if ((se_cmd->prot_op == TARGET_PROT_DIN_INSERT) ||
	    (se_cmd->prot_op == TARGET_PROT_DOUT_STRIP))
		bundling = 0;

	/* Compute dif len and adjust data len to incude protection */
	data_bytes = cmd->bufflen;
	dif_bytes  = (data_bytes / cmd->blk_sz) * 8;

	switch (se_cmd->prot_op) {
	case TARGET_PROT_DIN_INSERT:
	case TARGET_PROT_DOUT_STRIP:
		transfer_length = data_bytes;
		data_bytes += dif_bytes;
		break;

	case TARGET_PROT_DIN_STRIP:
	case TARGET_PROT_DOUT_INSERT:
	case TARGET_PROT_DIN_PASS:
	case TARGET_PROT_DOUT_PASS:
		transfer_length = data_bytes + dif_bytes;
		break;

	default:
		BUG();
		break;
	}

	if (!qlt_hba_err_chk_enabled(se_cmd))
		fw_prot_opts |= 0x10; /* Disable Guard tag checking */
	/* HBA error checking enabled */
	else if (IS_PI_UNINIT_CAPABLE(ha)) {
		if ((se_cmd->prot_type == TARGET_DIF_TYPE1_PROT) ||
		    (se_cmd->prot_type == TARGET_DIF_TYPE2_PROT))
			fw_prot_opts |= PO_DIS_VALD_APP_ESC;
		else if (se_cmd->prot_type == TARGET_DIF_TYPE3_PROT)
			fw_prot_opts |= PO_DIS_VALD_APP_REF_ESC;
	}

	switch (se_cmd->prot_op) {
	case TARGET_PROT_DIN_INSERT:
	case TARGET_PROT_DOUT_INSERT:
		fw_prot_opts |= PO_MODE_DIF_INSERT;
		break;
	case TARGET_PROT_DIN_STRIP:
	case TARGET_PROT_DOUT_STRIP:
		fw_prot_opts |= PO_MODE_DIF_REMOVE;
		break;
	case TARGET_PROT_DIN_PASS:
	case TARGET_PROT_DOUT_PASS:
		fw_prot_opts |= PO_MODE_DIF_PASS;
		/* FUTURE: does tcm require T10CRC<->IPCKSUM conversion? */
		break;
	default:/* Normal Request */
		fw_prot_opts |= PO_MODE_DIF_PASS;
		break;
	}


	/* ---- PKT ---- */
	/* Update entry type to indicate Command Type CRC_2 IOCB */
	pkt->entry_type  = CTIO_CRC2;
	pkt->entry_count = 1;
	pkt->vp_index = vha->vp_idx;

	h = qlt_make_handle(vha);
	if (unlikely(h == QLA_TGT_NULL_HANDLE)) {
		/*
		 * CTIO type 7 from the firmware doesn't provide a way to
		 * know the initiator's LOOP ID, hence we can't find
		 * the session and, so, the command.
		 */
		return -EAGAIN;
	} else
		ha->tgt.cmds[h-1] = prm->cmd;


	pkt->handle  = h | CTIO_COMPLETION_HANDLE_MARK;
	pkt->nport_handle = prm->cmd->loop_id;
	pkt->timeout = __constant_cpu_to_le16(QLA_TGT_TIMEOUT);
	pkt->initiator_id[0] = atio->u.isp24.fcp_hdr.s_id[2];
	pkt->initiator_id[1] = atio->u.isp24.fcp_hdr.s_id[1];
	pkt->initiator_id[2] = atio->u.isp24.fcp_hdr.s_id[0];
	pkt->exchange_addr   = atio->u.isp24.exchange_addr;

	/* silence compile warning */
	t16 = be16_to_cpu(atio->u.isp24.fcp_hdr.ox_id);
	pkt->ox_id  = cpu_to_le16(t16);

	t16 = (atio->u.isp24.attr << 9);
	pkt->flags |= cpu_to_le16(t16);
	pkt->relative_offset = cpu_to_le32(prm->cmd->offset);

	/* Set transfer direction */
	if (cmd->dma_data_direction == DMA_TO_DEVICE)
		pkt->flags = __constant_cpu_to_le16(CTIO7_FLAGS_DATA_IN);
	else if (cmd->dma_data_direction == DMA_FROM_DEVICE)
		pkt->flags = __constant_cpu_to_le16(CTIO7_FLAGS_DATA_OUT);


	pkt->dseg_count = prm->tot_dsds;
	/* Fibre channel byte count */
	pkt->transfer_length = cpu_to_le32(transfer_length);


	/* ----- CRC context -------- */

	/* Allocate CRC context from global pool */
	crc_ctx_pkt = cmd->ctx =
	    dma_pool_alloc(ha->dl_dma_pool, GFP_ATOMIC, &crc_ctx_dma);

	if (!crc_ctx_pkt)
		goto crc_queuing_error;

	/* Zero out CTX area. */
	clr_ptr = (uint8_t *)crc_ctx_pkt;
	memset(clr_ptr, 0, sizeof(*crc_ctx_pkt));

	crc_ctx_pkt->crc_ctx_dma = crc_ctx_dma;
	INIT_LIST_HEAD(&crc_ctx_pkt->dsd_list);

	/* Set handle */
	crc_ctx_pkt->handle = pkt->handle;

	qlt_set_t10dif_tags(se_cmd, crc_ctx_pkt);

	pkt->crc_context_address[0] = cpu_to_le32(LSD(crc_ctx_dma));
	pkt->crc_context_address[1] = cpu_to_le32(MSD(crc_ctx_dma));
	pkt->crc_context_len = CRC_CONTEXT_LEN_FW;


	if (!bundling) {
		cur_dsd = (uint32_t *) &crc_ctx_pkt->u.nobundling.data_address;
	} else {
		/*
		 * Configure Bundling if we need to fetch interlaving
		 * protection PCI accesses
		 */
		fw_prot_opts |= PO_ENABLE_DIF_BUNDLING;
		crc_ctx_pkt->u.bundling.dif_byte_count = cpu_to_le32(dif_bytes);
		crc_ctx_pkt->u.bundling.dseg_count =
			cpu_to_le16(prm->tot_dsds - prm->prot_seg_cnt);
		cur_dsd = (uint32_t *) &crc_ctx_pkt->u.bundling.data_address;
	}

	/* Finish the common fields of CRC pkt */
	crc_ctx_pkt->blk_size   = cpu_to_le16(cmd->blk_sz);
	crc_ctx_pkt->prot_opts  = cpu_to_le16(fw_prot_opts);
	crc_ctx_pkt->byte_count = cpu_to_le32(data_bytes);
	crc_ctx_pkt->guard_seed = __constant_cpu_to_le16(0);


	/* Walks data segments */
	pkt->flags |= __constant_cpu_to_le16(CTIO7_FLAGS_DSD_PTR);

	if (!bundling && prm->prot_seg_cnt) {
		if (qla24xx_walk_and_build_sglist_no_difb(ha, NULL, cur_dsd,
			prm->tot_dsds, cmd))
			goto crc_queuing_error;
	} else if (qla24xx_walk_and_build_sglist(ha, NULL, cur_dsd,
		(prm->tot_dsds - prm->prot_seg_cnt), cmd))
		goto crc_queuing_error;

	if (bundling && prm->prot_seg_cnt) {
		/* Walks dif segments */
		pkt->add_flags |= CTIO_CRC2_AF_DIF_DSD_ENA;

		cur_dsd = (uint32_t *) &crc_ctx_pkt->u.bundling.dif_address;
		if (qla24xx_walk_and_build_prot_sglist(ha, NULL, cur_dsd,
			prm->prot_seg_cnt, cmd))
			goto crc_queuing_error;
	}
	return QLA_SUCCESS;

crc_queuing_error:
	/* Cleanup will be performed by the caller */

	return QLA_FUNCTION_FAILED;
}


/*
 * Callback to setup response of xmit_type of QLA_TGT_XMIT_DATA and *
 * QLA_TGT_XMIT_STATUS for >= 24xx silicon
 */
int qlt_xmit_response(struct qla_tgt_cmd *cmd, int xmit_type,
	uint8_t scsi_status)
{
	struct scsi_qla_host *vha = cmd->vha;
	struct qla_hw_data *ha = vha->hw;
	struct ctio7_to_24xx *pkt;
	struct qla_tgt_prm prm;
	uint32_t full_req_cnt = 0;
	unsigned long flags = 0;
	int res;

	memset(&prm, 0, sizeof(prm));
	qlt_check_srr_debug(cmd, &xmit_type);

	ql_dbg(ql_dbg_tgt, cmd->vha, 0xe018,
	    "is_send_status=%d, cmd->bufflen=%d, cmd->sg_cnt=%d, cmd->dma_data_direction=%d se_cmd[%p]\n",
	    (xmit_type & QLA_TGT_XMIT_STATUS) ?
	    1 : 0, cmd->bufflen, cmd->sg_cnt, cmd->dma_data_direction,
	    &cmd->se_cmd);

	res = qlt_pre_xmit_response(cmd, &prm, xmit_type, scsi_status,
	    &full_req_cnt);
	if (unlikely(res != 0)) {
		if (res == QLA_TGT_PRE_XMIT_RESP_CMD_ABORTED)
			return 0;

		return res;
	}

	spin_lock_irqsave(&ha->hardware_lock, flags);

	if (qla2x00_reset_active(vha) || cmd->reset_count != ha->chip_reset) {
		/*
		 * Either a chip reset is active or this request was from
		 * previous life, just abort the processing.
		 */
		cmd->state = QLA_TGT_STATE_PROCESSED;
		qlt_abort_cmd_on_host_reset(cmd->vha, cmd);
		ql_dbg(ql_dbg_async, vha, 0xe101,
			"RESET-RSP active/old-count/new-count = %d/%d/%d.\n",
			qla2x00_reset_active(vha), cmd->reset_count,
			ha->chip_reset);
		spin_unlock_irqrestore(&ha->hardware_lock, flags);
		return 0;
	}

	/* Does F/W have an IOCBs for this request */
	res = qlt_check_reserve_free_req(vha, full_req_cnt);
	if (unlikely(res))
		goto out_unmap_unlock;

	if (cmd->se_cmd.prot_op && (xmit_type & QLA_TGT_XMIT_DATA))
		res = qlt_build_ctio_crc2_pkt(&prm, vha);
	else
		res = qlt_24xx_build_ctio_pkt(&prm, vha);
	if (unlikely(res != 0))
		goto out_unmap_unlock;


	pkt = (struct ctio7_to_24xx *)prm.pkt;

	if (qlt_has_data(cmd) && (xmit_type & QLA_TGT_XMIT_DATA)) {
		pkt->u.status0.flags |=
		    __constant_cpu_to_le16(CTIO7_FLAGS_DATA_IN |
			CTIO7_FLAGS_STATUS_MODE_0);

		if (cmd->se_cmd.prot_op == TARGET_PROT_NORMAL)
			qlt_load_data_segments(&prm, vha);

		if (prm.add_status_pkt == 0) {
			if (xmit_type & QLA_TGT_XMIT_STATUS) {
				pkt->u.status0.scsi_status =
				    cpu_to_le16(prm.rq_result);
				pkt->u.status0.residual =
				    cpu_to_le32(prm.residual);
				pkt->u.status0.flags |= __constant_cpu_to_le16(
				    CTIO7_FLAGS_SEND_STATUS);
				if (qlt_need_explicit_conf(ha, cmd, 0)) {
					pkt->u.status0.flags |=
					    __constant_cpu_to_le16(
						CTIO7_FLAGS_EXPLICIT_CONFORM |
						CTIO7_FLAGS_CONFORM_REQ);
				}
			}

		} else {
			/*
			 * We have already made sure that there is sufficient
			 * amount of request entries to not drop HW lock in
			 * req_pkt().
			 */
			struct ctio7_to_24xx *ctio =
				(struct ctio7_to_24xx *)qlt_get_req_pkt(vha);

			ql_dbg(ql_dbg_io, vha, 0x305e,
			    "Building additional status packet 0x%p.\n",
			    ctio);

			/*
			 * T10Dif: ctio_crc2_to_fw overlay ontop of
			 * ctio7_to_24xx
			 */
			memcpy(ctio, pkt, sizeof(*ctio));
			/* reset back to CTIO7 */
			ctio->entry_count = 1;
			ctio->entry_type = CTIO_TYPE7;
			ctio->dseg_count = 0;
			ctio->u.status1.flags &= ~__constant_cpu_to_le16(
			    CTIO7_FLAGS_DATA_IN);

			/* Real finish is ctio_m1's finish */
			pkt->handle |= CTIO_INTERMEDIATE_HANDLE_MARK;
			pkt->u.status0.flags |= __constant_cpu_to_le16(
			    CTIO7_FLAGS_DONT_RET_CTIO);

			/* qlt_24xx_init_ctio_to_isp will correct
			 * all neccessary fields that's part of CTIO7.
			 * There should be no residual of CTIO-CRC2 data.
			 */
			qlt_24xx_init_ctio_to_isp((struct ctio7_to_24xx *)ctio,
			    &prm);
			pr_debug("Status CTIO7: %p\n", ctio);
		}
	} else
		qlt_24xx_init_ctio_to_isp(pkt, &prm);


	cmd->state = QLA_TGT_STATE_PROCESSED; /* Mid-level is done processing */
	cmd->cmd_sent_to_fw = 1;

	/* Memory Barrier */
	wmb();
	qla2x00_start_iocbs(vha, vha->req);
	spin_unlock_irqrestore(&ha->hardware_lock, flags);

	return 0;

out_unmap_unlock:
	qlt_unmap_sg(vha, cmd);
	spin_unlock_irqrestore(&ha->hardware_lock, flags);

	return res;
}
EXPORT_SYMBOL(qlt_xmit_response);

int qlt_rdy_to_xfer(struct qla_tgt_cmd *cmd)
{
	struct ctio7_to_24xx *pkt;
	struct scsi_qla_host *vha = cmd->vha;
	struct qla_hw_data *ha = vha->hw;
	struct qla_tgt *tgt = cmd->tgt;
	struct qla_tgt_prm prm;
	unsigned long flags;
	int res = 0;

	memset(&prm, 0, sizeof(prm));
	prm.cmd = cmd;
	prm.tgt = tgt;
	prm.sg = NULL;
	prm.req_cnt = 1;

	/* Send marker if required */
	if (qlt_issue_marker(vha, 0) != QLA_SUCCESS)
		return -EIO;

	/* Calculate number of entries and segments required */
	if (qlt_pci_map_calc_cnt(&prm) != 0)
		return -EAGAIN;

	spin_lock_irqsave(&ha->hardware_lock, flags);

	if (qla2x00_reset_active(vha) || cmd->reset_count != ha->chip_reset) {
		/*
		 * Either a chip reset is active or this request was from
		 * previous life, just abort the processing.
		 */
		cmd->state = QLA_TGT_STATE_NEED_DATA;
		qlt_abort_cmd_on_host_reset(cmd->vha, cmd);
		ql_dbg(ql_dbg_async, vha, 0xe102,
			"RESET-XFR active/old-count/new-count = %d/%d/%d.\n",
			qla2x00_reset_active(vha), cmd->reset_count,
			ha->chip_reset);
		spin_unlock_irqrestore(&ha->hardware_lock, flags);
		return 0;
	}

	/* Does F/W have an IOCBs for this request */
	res = qlt_check_reserve_free_req(vha, prm.req_cnt);
	if (res != 0)
		goto out_unlock_free_unmap;
	if (cmd->se_cmd.prot_op)
		res = qlt_build_ctio_crc2_pkt(&prm, vha);
	else
		res = qlt_24xx_build_ctio_pkt(&prm, vha);

	if (unlikely(res != 0))
		goto out_unlock_free_unmap;
	pkt = (struct ctio7_to_24xx *)prm.pkt;
	pkt->u.status0.flags |= __constant_cpu_to_le16(CTIO7_FLAGS_DATA_OUT |
	    CTIO7_FLAGS_STATUS_MODE_0);

	if (cmd->se_cmd.prot_op == TARGET_PROT_NORMAL)
		qlt_load_data_segments(&prm, vha);

	cmd->state = QLA_TGT_STATE_NEED_DATA;
	cmd->cmd_sent_to_fw = 1;

	/* Memory Barrier */
	wmb();
	qla2x00_start_iocbs(vha, vha->req);
	spin_unlock_irqrestore(&ha->hardware_lock, flags);

	return res;

out_unlock_free_unmap:
	qlt_unmap_sg(vha, cmd);
	spin_unlock_irqrestore(&ha->hardware_lock, flags);

	return res;
}
EXPORT_SYMBOL(qlt_rdy_to_xfer);


/*
 * Checks the guard or meta-data for the type of error
 * detected by the HBA.
 */
static inline int
qlt_handle_dif_error(struct scsi_qla_host *vha, struct qla_tgt_cmd *cmd,
		struct ctio_crc_from_fw *sts)
{
	uint8_t		*ap = &sts->actual_dif[0];
	uint8_t		*ep = &sts->expected_dif[0];
	uint32_t	e_ref_tag, a_ref_tag;
	uint16_t	e_app_tag, a_app_tag;
	uint16_t	e_guard, a_guard;
	uint64_t	lba = cmd->se_cmd.t_task_lba;

	a_guard   = be16_to_cpu(*(uint16_t *)(ap + 0));
	a_app_tag = be16_to_cpu(*(uint16_t *)(ap + 2));
	a_ref_tag = be32_to_cpu(*(uint32_t *)(ap + 4));

	e_guard   = be16_to_cpu(*(uint16_t *)(ep + 0));
	e_app_tag = be16_to_cpu(*(uint16_t *)(ep + 2));
	e_ref_tag = be32_to_cpu(*(uint32_t *)(ep + 4));

	ql_dbg(ql_dbg_tgt, vha, 0xe075,
	    "iocb(s) %p Returned STATUS.\n", sts);

	ql_dbg(ql_dbg_tgt, vha, 0xf075,
	    "dif check TGT cdb 0x%x lba 0x%llx: [Actual|Expected] Ref Tag[0x%x|0x%x], App Tag [0x%x|0x%x], Guard [0x%x|0x%x]\n",
	    cmd->atio.u.isp24.fcp_cmnd.cdb[0], lba,
	    a_ref_tag, e_ref_tag, a_app_tag, e_app_tag, a_guard, e_guard);

	/*
	 * Ignore sector if:
	 * For type     3: ref & app tag is all 'f's
	 * For type 0,1,2: app tag is all 'f's
	 */
	if ((a_app_tag == 0xffff) &&
	    ((cmd->se_cmd.prot_type != TARGET_DIF_TYPE3_PROT) ||
	     (a_ref_tag == 0xffffffff))) {
		uint32_t blocks_done;

		/* 2TB boundary case covered automatically with this */
		blocks_done = e_ref_tag - (uint32_t)lba + 1;
		cmd->se_cmd.bad_sector = e_ref_tag;
		cmd->se_cmd.pi_err = 0;
		ql_dbg(ql_dbg_tgt, vha, 0xf074,
			"need to return scsi good\n");

		/* Update protection tag */
		if (cmd->prot_sg_cnt) {
			uint32_t i, j = 0, k = 0, num_ent;
			struct scatterlist *sg, *sgl;


			sgl = cmd->prot_sg;

			/* Patch the corresponding protection tags */
			for_each_sg(sgl, sg, cmd->prot_sg_cnt, i) {
				num_ent = sg_dma_len(sg) / 8;
				if (k + num_ent < blocks_done) {
					k += num_ent;
					continue;
				}
				j = blocks_done - k - 1;
				k = blocks_done;
				break;
			}

			if (k != blocks_done) {
				ql_log(ql_log_warn, vha, 0xf076,
				    "unexpected tag values tag:lba=%u:%llu)\n",
				    e_ref_tag, (unsigned long long)lba);
				goto out;
			}

#if 0
			struct sd_dif_tuple *spt;
			/* TODO:
			 * This section came from initiator. Is it valid here?
			 * should ulp be override with actual val???
			 */
			spt = page_address(sg_page(sg)) + sg->offset;
			spt += j;

			spt->app_tag = 0xffff;
			if (cmd->se_cmd.prot_type == SCSI_PROT_DIF_TYPE3)
				spt->ref_tag = 0xffffffff;
#endif
		}

		return 0;
	}

	/* check guard */
	if (e_guard != a_guard) {
		cmd->se_cmd.pi_err = TCM_LOGICAL_BLOCK_GUARD_CHECK_FAILED;
		cmd->se_cmd.bad_sector = cmd->se_cmd.t_task_lba;

		ql_log(ql_log_warn, vha, 0xe076,
		    "Guard ERR: cdb 0x%x lba 0x%llx: [Actual|Expected] Ref Tag[0x%x|0x%x], App Tag [0x%x|0x%x], Guard [0x%x|0x%x] cmd=%p\n",
		    cmd->atio.u.isp24.fcp_cmnd.cdb[0], lba,
		    a_ref_tag, e_ref_tag, a_app_tag, e_app_tag,
		    a_guard, e_guard, cmd);
		goto out;
	}

	/* check ref tag */
	if (e_ref_tag != a_ref_tag) {
		cmd->se_cmd.pi_err = TCM_LOGICAL_BLOCK_REF_TAG_CHECK_FAILED;
		cmd->se_cmd.bad_sector = e_ref_tag;

		ql_log(ql_log_warn, vha, 0xe077,
			"Ref Tag ERR: cdb 0x%x lba 0x%llx: [Actual|Expected] Ref Tag[0x%x|0x%x], App Tag [0x%x|0x%x], Guard [0x%x|0x%x] cmd=%p\n",
			cmd->atio.u.isp24.fcp_cmnd.cdb[0], lba,
			a_ref_tag, e_ref_tag, a_app_tag, e_app_tag,
			a_guard, e_guard, cmd);
		goto out;
	}

	/* check appl tag */
	if (e_app_tag != a_app_tag) {
		cmd->se_cmd.pi_err = TCM_LOGICAL_BLOCK_APP_TAG_CHECK_FAILED;
		cmd->se_cmd.bad_sector = cmd->se_cmd.t_task_lba;

		ql_log(ql_log_warn, vha, 0xe078,
			"App Tag ERR: cdb 0x%x lba 0x%llx: [Actual|Expected] Ref Tag[0x%x|0x%x], App Tag [0x%x|0x%x], Guard [0x%x|0x%x] cmd=%p\n",
			cmd->atio.u.isp24.fcp_cmnd.cdb[0], lba,
			a_ref_tag, e_ref_tag, a_app_tag, e_app_tag,
			a_guard, e_guard, cmd);
		goto out;
	}
out:
	return 1;
}


/* If hardware_lock held on entry, might drop it, then reaquire */
/* This function sends the appropriate CTIO to ISP 2xxx or 24xx */
static int __qlt_send_term_exchange(struct scsi_qla_host *vha,
	struct qla_tgt_cmd *cmd,
	struct atio_from_isp *atio)
{
	struct ctio7_to_24xx *ctio24;
	struct qla_hw_data *ha = vha->hw;
	request_t *pkt;
	int ret = 0;
	uint16_t temp;

	ql_dbg(ql_dbg_tgt, vha, 0xe01c, "Sending TERM EXCH CTIO (ha=%p)\n", ha);

	pkt = (request_t *)qla2x00_alloc_iocbs_ready(vha, NULL);
	if (pkt == NULL) {
		ql_dbg(ql_dbg_tgt, vha, 0xe050,
		    "qla_target(%d): %s failed: unable to allocate "
		    "request packet\n", vha->vp_idx, __func__);
		return -ENOMEM;
	}

	if (cmd != NULL) {
		if (cmd->state < QLA_TGT_STATE_PROCESSED) {
			ql_dbg(ql_dbg_tgt, vha, 0xe051,
			    "qla_target(%d): Terminating cmd %p with "
			    "incorrect state %d\n", vha->vp_idx, cmd,
			    cmd->state);
		} else
			ret = 1;
	}

	pkt->entry_count = 1;
	pkt->handle = QLA_TGT_SKIP_HANDLE | CTIO_COMPLETION_HANDLE_MARK;

	ctio24 = (struct ctio7_to_24xx *)pkt;
	ctio24->entry_type = CTIO_TYPE7;
	ctio24->nport_handle = cmd ? cmd->loop_id : CTIO7_NHANDLE_UNRECOGNIZED;
	ctio24->timeout = __constant_cpu_to_le16(QLA_TGT_TIMEOUT);
	ctio24->vp_index = vha->vp_idx;
	ctio24->initiator_id[0] = atio->u.isp24.fcp_hdr.s_id[2];
	ctio24->initiator_id[1] = atio->u.isp24.fcp_hdr.s_id[1];
	ctio24->initiator_id[2] = atio->u.isp24.fcp_hdr.s_id[0];
	ctio24->exchange_addr = atio->u.isp24.exchange_addr;
	ctio24->u.status1.flags = (atio->u.isp24.attr << 9) |
	    __constant_cpu_to_le16(CTIO7_FLAGS_STATUS_MODE_1 |
		CTIO7_FLAGS_TERMINATE);
	temp = be16_to_cpu(atio->u.isp24.fcp_hdr.ox_id);
	ctio24->u.status1.ox_id = cpu_to_le16(temp);

	/* Most likely, it isn't needed */
	ctio24->u.status1.residual = get_unaligned((uint32_t *)
	    &atio->u.isp24.fcp_cmnd.add_cdb[
	    atio->u.isp24.fcp_cmnd.add_cdb_len]);
	if (ctio24->u.status1.residual != 0)
		ctio24->u.status1.scsi_status |= SS_RESIDUAL_UNDER;

	/* Memory Barrier */
	wmb();
	qla2x00_start_iocbs(vha, vha->req);
	return ret;
}

static void qlt_send_term_exchange(struct scsi_qla_host *vha,
	struct qla_tgt_cmd *cmd, struct atio_from_isp *atio, int ha_locked)
{
	unsigned long flags;
	int rc;

	if (qlt_issue_marker(vha, ha_locked) < 0)
		return;

	if (ha_locked) {
		rc = __qlt_send_term_exchange(vha, cmd, atio);
		if (rc == -ENOMEM)
			qlt_alloc_qfull_cmd(vha, atio, 0, 0);
		goto done;
	}
	spin_lock_irqsave(&vha->hw->hardware_lock, flags);
	rc = __qlt_send_term_exchange(vha, cmd, atio);
	if (rc == -ENOMEM)
		qlt_alloc_qfull_cmd(vha, atio, 0, 0);
	spin_unlock_irqrestore(&vha->hw->hardware_lock, flags);

done:
	if (cmd && ((cmd->state != QLA_TGT_STATE_ABORTED) ||
	    !cmd->cmd_sent_to_fw)) {
		if (!ha_locked && !in_interrupt())
			msleep(250); /* just in case */

		qlt_unmap_sg(vha, cmd);
		vha->hw->tgt.tgt_ops->free_cmd(cmd);
	}
	return;
}

static void qlt_init_term_exchange(struct scsi_qla_host *vha)
{
	struct list_head free_list;
	struct qla_tgt_cmd *cmd, *tcmd;

	vha->hw->tgt.leak_exchg_thresh_hold =
	    (vha->hw->fw_xcb_count/100) * LEAK_EXCHG_THRESH_HOLD_PERCENT;

	cmd = tcmd = NULL;
	if (!list_empty(&vha->hw->tgt.q_full_list)) {
		INIT_LIST_HEAD(&free_list);
		list_splice_init(&vha->hw->tgt.q_full_list, &free_list);

		list_for_each_entry_safe(cmd, tcmd, &free_list, cmd_list) {
			list_del(&cmd->cmd_list);
			/* This cmd was never sent to TCM.  There is no need
			 * to schedule free or call free_cmd
			 */
			qlt_free_cmd(cmd);
			vha->hw->tgt.num_qfull_cmds_alloc--;
		}
	}
	vha->hw->tgt.num_qfull_cmds_dropped = 0;
}

static void qlt_chk_exch_leak_thresh_hold(struct scsi_qla_host *vha)
{
	uint32_t total_leaked;

	total_leaked = vha->hw->tgt.num_qfull_cmds_dropped;

	if (vha->hw->tgt.leak_exchg_thresh_hold &&
	    (total_leaked > vha->hw->tgt.leak_exchg_thresh_hold)) {

		ql_dbg(ql_dbg_tgt, vha, 0xe079,
		    "Chip reset due to exchange starvation: %d/%d.\n",
		    total_leaked, vha->hw->fw_xcb_count);

		if (IS_P3P_TYPE(vha->hw))
			set_bit(FCOE_CTX_RESET_NEEDED, &vha->dpc_flags);
		else
			set_bit(ISP_ABORT_NEEDED, &vha->dpc_flags);
		qla2xxx_wake_dpc(vha);
	}

}

void qlt_free_cmd(struct qla_tgt_cmd *cmd)
{
	struct qla_tgt_sess *sess = cmd->sess;

	ql_dbg(ql_dbg_tgt, cmd->vha, 0xe074,
	    "%s: se_cmd[%p] ox_id %04x\n",
	    __func__, &cmd->se_cmd,
	    be16_to_cpu(cmd->atio.u.isp24.fcp_hdr.ox_id));

	BUG_ON(cmd->cmd_in_wq);

	if (!cmd->q_full)
		qlt_decr_num_pend_cmds(cmd->vha);

	BUG_ON(cmd->sg_mapped);
	cmd->jiffies_at_free = get_jiffies_64();
	if (unlikely(cmd->free_sg))
		kfree(cmd->sg);

	if (!sess || !sess->se_sess) {
		WARN_ON(1);
		return;
	}
	cmd->jiffies_at_free = get_jiffies_64();
	percpu_ida_free(&sess->se_sess->sess_tag_pool, cmd->se_cmd.map_tag);
}
EXPORT_SYMBOL(qlt_free_cmd);

/* ha->hardware_lock supposed to be held on entry */
static int qlt_prepare_srr_ctio(struct scsi_qla_host *vha,
	struct qla_tgt_cmd *cmd, void *ctio)
{
	struct qla_tgt_srr_ctio *sc;
	struct qla_tgt *tgt = vha->vha_tgt.qla_tgt;
	struct qla_tgt_srr_imm *imm;

	tgt->ctio_srr_id++;
	cmd->cmd_flags |= BIT_15;

	ql_dbg(ql_dbg_tgt_mgt, vha, 0xf019,
	    "qla_target(%d): CTIO with SRR status received\n", vha->vp_idx);

	if (!ctio) {
		ql_dbg(ql_dbg_tgt_mgt, vha, 0xf055,
		    "qla_target(%d): SRR CTIO, but ctio is NULL\n",
		    vha->vp_idx);
		return -EINVAL;
	}

	sc = kzalloc(sizeof(*sc), GFP_ATOMIC);
	if (sc != NULL) {
		sc->cmd = cmd;
		/* IRQ is already OFF */
		spin_lock(&tgt->srr_lock);
		sc->srr_id = tgt->ctio_srr_id;
		list_add_tail(&sc->srr_list_entry,
		    &tgt->srr_ctio_list);
		ql_dbg(ql_dbg_tgt_mgt, vha, 0xf01a,
		    "CTIO SRR %p added (id %d)\n", sc, sc->srr_id);
		if (tgt->imm_srr_id == tgt->ctio_srr_id) {
			int found = 0;
			list_for_each_entry(imm, &tgt->srr_imm_list,
			    srr_list_entry) {
				if (imm->srr_id == sc->srr_id) {
					found = 1;
					break;
				}
			}
			if (found) {
				ql_dbg(ql_dbg_tgt_mgt, vha, 0xf01b,
				    "Scheduling srr work\n");
				schedule_work(&tgt->srr_work);
			} else {
				ql_dbg(ql_dbg_tgt_mgt, vha, 0xf056,
				    "qla_target(%d): imm_srr_id "
				    "== ctio_srr_id (%d), but there is no "
				    "corresponding SRR IMM, deleting CTIO "
				    "SRR %p\n", vha->vp_idx,
				    tgt->ctio_srr_id, sc);
				list_del(&sc->srr_list_entry);
				spin_unlock(&tgt->srr_lock);

				kfree(sc);
				return -EINVAL;
			}
		}
		spin_unlock(&tgt->srr_lock);
	} else {
		struct qla_tgt_srr_imm *ti;

		ql_dbg(ql_dbg_tgt_mgt, vha, 0xf057,
		    "qla_target(%d): Unable to allocate SRR CTIO entry\n",
		    vha->vp_idx);
		spin_lock(&tgt->srr_lock);
		list_for_each_entry_safe(imm, ti, &tgt->srr_imm_list,
		    srr_list_entry) {
			if (imm->srr_id == tgt->ctio_srr_id) {
				ql_dbg(ql_dbg_tgt_mgt, vha, 0xf01c,
				    "IMM SRR %p deleted (id %d)\n",
				    imm, imm->srr_id);
				list_del(&imm->srr_list_entry);
				qlt_reject_free_srr_imm(vha, imm, 1);
			}
		}
		spin_unlock(&tgt->srr_lock);

		return -ENOMEM;
	}

	return 0;
}

/*
 * ha->hardware_lock supposed to be held on entry. Might drop it, then reaquire
 */
static int qlt_term_ctio_exchange(struct scsi_qla_host *vha, void *ctio,
	struct qla_tgt_cmd *cmd, uint32_t status)
{
	int term = 0;

	if (ctio != NULL) {
		struct ctio7_from_24xx *c = (struct ctio7_from_24xx *)ctio;
		term = !(c->flags &
		    __constant_cpu_to_le16(OF_TERM_EXCH));
	} else
		term = 1;

	if (term)
		qlt_send_term_exchange(vha, cmd, &cmd->atio, 1);

	return term;
}

/* ha->hardware_lock supposed to be held on entry */
static inline struct qla_tgt_cmd *qlt_get_cmd(struct scsi_qla_host *vha,
	uint32_t handle)
{
	struct qla_hw_data *ha = vha->hw;

	handle--;
	if (ha->tgt.cmds[handle] != NULL) {
		struct qla_tgt_cmd *cmd = ha->tgt.cmds[handle];
		ha->tgt.cmds[handle] = NULL;
		return cmd;
	} else
		return NULL;
}

/* ha->hardware_lock supposed to be held on entry */
static struct qla_tgt_cmd *qlt_ctio_to_cmd(struct scsi_qla_host *vha,
	uint32_t handle, void *ctio)
{
	struct qla_tgt_cmd *cmd = NULL;

	/* Clear out internal marks */
	handle &= ~(CTIO_COMPLETION_HANDLE_MARK |
	    CTIO_INTERMEDIATE_HANDLE_MARK);

	if (handle != QLA_TGT_NULL_HANDLE) {
		if (unlikely(handle == QLA_TGT_SKIP_HANDLE))
			return NULL;

		/* handle-1 is actually used */
		if (unlikely(handle > DEFAULT_OUTSTANDING_COMMANDS)) {
			ql_dbg(ql_dbg_tgt, vha, 0xe052,
			    "qla_target(%d): Wrong handle %x received\n",
			    vha->vp_idx, handle);
			return NULL;
		}
		cmd = qlt_get_cmd(vha, handle);
		if (unlikely(cmd == NULL)) {
			ql_dbg(ql_dbg_tgt, vha, 0xe053,
			    "qla_target(%d): Suspicious: unable to "
			    "find the command with handle %x\n", vha->vp_idx,
			    handle);
			return NULL;
		}
	} else if (ctio != NULL) {
		/* We can't get loop ID from CTIO7 */
		ql_dbg(ql_dbg_tgt, vha, 0xe054,
		    "qla_target(%d): Wrong CTIO received: QLA24xx doesn't "
		    "support NULL handles\n", vha->vp_idx);
		return NULL;
	}

	return cmd;
}

/* hardware_lock should be held by caller. */
static void
qlt_abort_cmd_on_host_reset(struct scsi_qla_host *vha, struct qla_tgt_cmd *cmd)
{
	struct qla_hw_data *ha = vha->hw;
	uint32_t handle;

	if (cmd->sg_mapped)
		qlt_unmap_sg(vha, cmd);

	handle = qlt_make_handle(vha);

	/* TODO: fix debug message type and ids. */
	if (cmd->state == QLA_TGT_STATE_PROCESSED) {
		ql_dbg(ql_dbg_io, vha, 0xff00,
		    "HOST-ABORT: handle=%d, state=PROCESSED.\n", handle);
	} else if (cmd->state == QLA_TGT_STATE_NEED_DATA) {
		cmd->write_data_transferred = 0;
		cmd->state = QLA_TGT_STATE_DATA_IN;

		ql_dbg(ql_dbg_io, vha, 0xff01,
		    "HOST-ABORT: handle=%d, state=DATA_IN.\n", handle);

		ha->tgt.tgt_ops->handle_data(cmd);
		return;
	} else if (cmd->state == QLA_TGT_STATE_ABORTED) {
		ql_dbg(ql_dbg_io, vha, 0xff02,
		    "HOST-ABORT: handle=%d, state=ABORTED.\n", handle);
	} else {
		ql_dbg(ql_dbg_io, vha, 0xff03,
		    "HOST-ABORT: handle=%d, state=BAD(%d).\n", handle,
		    cmd->state);
		dump_stack();
	}

	cmd->cmd_flags |= BIT_12;
	ha->tgt.tgt_ops->free_cmd(cmd);
}

void
qlt_host_reset_handler(struct qla_hw_data *ha)
{
	struct qla_tgt_cmd *cmd;
	unsigned long flags;
	scsi_qla_host_t *base_vha = pci_get_drvdata(ha->pdev);
	scsi_qla_host_t *vha = NULL;
	struct qla_tgt *tgt = base_vha->vha_tgt.qla_tgt;
	uint32_t i;

	if (!base_vha->hw->tgt.tgt_ops)
		return;

	if (!tgt || qla_ini_mode_enabled(base_vha)) {
		ql_dbg(ql_dbg_tgt_mgt, vha, 0xf003,
			"Target mode disabled\n");
		return;
	}

	ql_dbg(ql_dbg_tgt_mgt, vha, 0xff10,
	    "HOST-ABORT-HNDLR: base_vha->dpc_flags=%lx.\n",
	    base_vha->dpc_flags);

	spin_lock_irqsave(&ha->hardware_lock, flags);
	for (i = 1; i < DEFAULT_OUTSTANDING_COMMANDS + 1; i++) {
		cmd = qlt_get_cmd(base_vha, i);
		if (!cmd)
			continue;
		/* ha->tgt.cmds entry is cleared by qlt_get_cmd. */
		vha = cmd->vha;
		qlt_abort_cmd_on_host_reset(vha, cmd);
	}
	spin_unlock_irqrestore(&ha->hardware_lock, flags);
}


/*
 * ha->hardware_lock supposed to be held on entry. Might drop it, then reaquire
 */
static void qlt_do_ctio_completion(struct scsi_qla_host *vha, uint32_t handle,
	uint32_t status, void *ctio)
{
	struct qla_hw_data *ha = vha->hw;
	struct se_cmd *se_cmd;
	struct target_core_fabric_ops *tfo;
	struct qla_tgt_cmd *cmd;

	if (handle & CTIO_INTERMEDIATE_HANDLE_MARK) {
		/* That could happen only in case of an error/reset/abort */
		if (status != CTIO_SUCCESS) {
			ql_dbg(ql_dbg_tgt_mgt, vha, 0xf01d,
			    "Intermediate CTIO received"
			    " (status %x)\n", status);
		}
		return;
	}

	cmd = qlt_ctio_to_cmd(vha, handle, ctio);
	if (cmd == NULL)
		return;

	se_cmd = &cmd->se_cmd;
	tfo = se_cmd->se_tfo;
	cmd->cmd_sent_to_fw = 0;

	qlt_unmap_sg(vha, cmd);

	if (unlikely(status != CTIO_SUCCESS)) {
		switch (status & 0xFFFF) {
		case CTIO_LIP_RESET:
		case CTIO_TARGET_RESET:
		case CTIO_ABORTED:
			/* driver request abort via Terminate exchange */
		case CTIO_TIMEOUT:
		case CTIO_INVALID_RX_ID:
			/* They are OK */
			ql_dbg(ql_dbg_tgt_mgt, vha, 0xf058,
			    "qla_target(%d): CTIO with "
			    "status %#x received, state %x, se_cmd %p, "
			    "(LIP_RESET=e, ABORTED=2, TARGET_RESET=17, "
			    "TIMEOUT=b, INVALID_RX_ID=8)\n", vha->vp_idx,
			    status, cmd->state, se_cmd);
			break;

		case CTIO_PORT_LOGGED_OUT:
		case CTIO_PORT_UNAVAILABLE:
			ql_dbg(ql_dbg_tgt_mgt, vha, 0xf059,
			    "qla_target(%d): CTIO with PORT LOGGED "
			    "OUT (29) or PORT UNAVAILABLE (28) status %x "
			    "received (state %x, se_cmd %p)\n", vha->vp_idx,
			    status, cmd->state, se_cmd);
			break;

		case CTIO_SRR_RECEIVED:
			ql_dbg(ql_dbg_tgt_mgt, vha, 0xf05a,
			    "qla_target(%d): CTIO with SRR_RECEIVED"
			    " status %x received (state %x, se_cmd %p)\n",
			    vha->vp_idx, status, cmd->state, se_cmd);
			if (qlt_prepare_srr_ctio(vha, cmd, ctio) != 0)
				break;
			else
				return;

		case CTIO_DIF_ERROR: {
			struct ctio_crc_from_fw *crc =
				(struct ctio_crc_from_fw *)ctio;
			ql_dbg(ql_dbg_tgt_mgt, vha, 0xf073,
			    "qla_target(%d): CTIO with DIF_ERROR status %x received (state %x, se_cmd %p) actual_dif[0x%llx] expect_dif[0x%llx]\n",
			    vha->vp_idx, status, cmd->state, se_cmd,
			    *((u64 *)&crc->actual_dif[0]),
			    *((u64 *)&crc->expected_dif[0]));

			if (qlt_handle_dif_error(vha, cmd, ctio)) {
				if (cmd->state == QLA_TGT_STATE_NEED_DATA) {
					/* scsi Write/xfer rdy complete */
					goto skip_term;
				} else {
					/* scsi read/xmit respond complete
					 * call handle dif to send scsi status
					 * rather than terminate exchange.
					 */
					cmd->state = QLA_TGT_STATE_PROCESSED;
					ha->tgt.tgt_ops->handle_dif_err(cmd);
					return;
				}
			} else {
				/* Need to generate a SCSI good completion.
				 * because FW did not send scsi status.
				 */
				status = 0;
				goto skip_term;
			}
			break;
		}
		default:
			ql_dbg(ql_dbg_tgt_mgt, vha, 0xf05b,
			    "qla_target(%d): CTIO with error status 0x%x received (state %x, se_cmd %p\n",
			    vha->vp_idx, status, cmd->state, se_cmd);
			break;
		}


		/* "cmd->state == QLA_TGT_STATE_ABORTED" means
		 * cmd is already aborted/terminated, we don't
		 * need to terminate again.  The exchange is already
		 * cleaned up/freed at FW level.  Just cleanup at driver
		 * level.
		 */
		if ((cmd->state != QLA_TGT_STATE_NEED_DATA) &&
		    (cmd->state != QLA_TGT_STATE_ABORTED)) {
			cmd->cmd_flags |= BIT_13;
			if (qlt_term_ctio_exchange(vha, ctio, cmd, status))
				return;
		}
	}
skip_term:

	if (cmd->state == QLA_TGT_STATE_PROCESSED) {
		;
	} else if (cmd->state == QLA_TGT_STATE_NEED_DATA) {
		int rx_status = 0;

		cmd->state = QLA_TGT_STATE_DATA_IN;

		if (unlikely(status != CTIO_SUCCESS))
			rx_status = -EIO;
		else
			cmd->write_data_transferred = 1;

		ha->tgt.tgt_ops->handle_data(cmd);
		return;
	} else if (cmd->state == QLA_TGT_STATE_ABORTED) {
		ql_dbg(ql_dbg_tgt_mgt, vha, 0xf01e,
		    "Aborted command %p (tag %d) finished\n", cmd, cmd->tag);
	} else {
		ql_dbg(ql_dbg_tgt_mgt, vha, 0xf05c,
		    "qla_target(%d): A command in state (%d) should "
		    "not return a CTIO complete\n", vha->vp_idx, cmd->state);
	}

	if (unlikely(status != CTIO_SUCCESS) &&
		(cmd->state != QLA_TGT_STATE_ABORTED)) {
		ql_dbg(ql_dbg_tgt_mgt, vha, 0xf01f, "Finishing failed CTIO\n");
		dump_stack();
	}


	ha->tgt.tgt_ops->free_cmd(cmd);
}

static inline int qlt_get_fcp_task_attr(struct scsi_qla_host *vha,
	uint8_t task_codes)
{
	int fcp_task_attr;

	switch (task_codes) {
	case ATIO_SIMPLE_QUEUE:
		fcp_task_attr = MSG_SIMPLE_TAG;
		break;
	case ATIO_HEAD_OF_QUEUE:
		fcp_task_attr = MSG_HEAD_TAG;
		break;
	case ATIO_ORDERED_QUEUE:
		fcp_task_attr = MSG_ORDERED_TAG;
		break;
	case ATIO_ACA_QUEUE:
		fcp_task_attr = MSG_ACA_TAG;
		break;
	case ATIO_UNTAGGED:
		fcp_task_attr = MSG_SIMPLE_TAG;
		break;
	default:
		ql_dbg(ql_dbg_tgt_mgt, vha, 0xf05d,
		    "qla_target: unknown task code %x, use ORDERED instead\n",
		    task_codes);
		fcp_task_attr = MSG_ORDERED_TAG;
		break;
	}

	return fcp_task_attr;
}

static struct qla_tgt_sess *qlt_make_local_sess(struct scsi_qla_host *,
					uint8_t *);
/*
 * Process context for I/O path into tcm_qla2xxx code
 */
static void __qlt_do_work(struct qla_tgt_cmd *cmd)
{
	scsi_qla_host_t *vha = cmd->vha;
	struct qla_hw_data *ha = vha->hw;
	struct qla_tgt *tgt = vha->vha_tgt.qla_tgt;
	struct qla_tgt_sess *sess = cmd->sess;
	struct atio_from_isp *atio = &cmd->atio;
	unsigned char *cdb;
	unsigned long flags;
	uint32_t data_length;
	int ret, fcp_task_attr, data_dir, bidi = 0;

	cmd->cmd_in_wq = 0;
	cmd->cmd_flags |= BIT_1;
	if (tgt->tgt_stop)
		goto out_term;

	cdb = &atio->u.isp24.fcp_cmnd.cdb[0];
	cmd->tag = atio->u.isp24.exchange_addr;
	cmd->unpacked_lun = scsilun_to_int(
	    (struct scsi_lun *)&atio->u.isp24.fcp_cmnd.lun);

	if (atio->u.isp24.fcp_cmnd.rddata &&
	    atio->u.isp24.fcp_cmnd.wrdata) {
		bidi = 1;
		data_dir = DMA_TO_DEVICE;
	} else if (atio->u.isp24.fcp_cmnd.rddata)
		data_dir = DMA_FROM_DEVICE;
	else if (atio->u.isp24.fcp_cmnd.wrdata)
		data_dir = DMA_TO_DEVICE;
	else
		data_dir = DMA_NONE;

	fcp_task_attr = qlt_get_fcp_task_attr(vha,
	    atio->u.isp24.fcp_cmnd.task_attr);
	data_length = be32_to_cpu(get_unaligned((uint32_t *)
	    &atio->u.isp24.fcp_cmnd.add_cdb[
	    atio->u.isp24.fcp_cmnd.add_cdb_len]));

	ret = ha->tgt.tgt_ops->handle_cmd(vha, cmd, cdb, data_length,
				          fcp_task_attr, data_dir, bidi);
	if (ret != 0)
		goto out_term;
	/*
	 * Drop extra session reference from qla_tgt_handle_cmd_for_atio*(
	 */
	spin_lock_irqsave(&ha->hardware_lock, flags);
	ha->tgt.tgt_ops->put_sess(sess);
	spin_unlock_irqrestore(&ha->hardware_lock, flags);
	return;

out_term:
	ql_dbg(ql_dbg_io, vha, 0x3060, "Terminating work cmd %p", cmd);
	/*
	 * cmd has not sent to target yet, so pass NULL as the second
	 * argument to qlt_send_term_exchange() and free the memory here.
	 */
	cmd->cmd_flags |= BIT_2;
	spin_lock_irqsave(&ha->hardware_lock, flags);
	qlt_send_term_exchange(vha, NULL, &cmd->atio, 1);

	qlt_decr_num_pend_cmds(vha);
	percpu_ida_free(&sess->se_sess->sess_tag_pool, cmd->se_cmd.map_tag);
	ha->tgt.tgt_ops->put_sess(sess);
	spin_unlock_irqrestore(&ha->hardware_lock, flags);
}

static void qlt_do_work(struct work_struct *work)
{
	struct qla_tgt_cmd *cmd = container_of(work, struct qla_tgt_cmd, work);

	__qlt_do_work(cmd);
}

static struct qla_tgt_cmd *qlt_get_tag(scsi_qla_host_t *vha,
				       struct qla_tgt_sess *sess,
				       struct atio_from_isp *atio)
{
	struct se_session *se_sess = sess->se_sess;
	struct qla_tgt_cmd *cmd;
	int tag;

	tag = percpu_ida_alloc(&se_sess->sess_tag_pool, TASK_RUNNING);
	if (tag < 0)
		return NULL;

	cmd = &((struct qla_tgt_cmd *)se_sess->sess_cmd_map)[tag];
	memset(cmd, 0, sizeof(struct qla_tgt_cmd));

	memcpy(&cmd->atio, atio, sizeof(*atio));
	cmd->state = QLA_TGT_STATE_NEW;
	cmd->tgt = vha->vha_tgt.qla_tgt;
	qlt_incr_num_pend_cmds(vha);
	cmd->vha = vha;
	cmd->se_cmd.map_tag = tag;
	cmd->sess = sess;
	cmd->loop_id = sess->loop_id;
	cmd->conf_compl_supported = sess->conf_compl_supported;

	return cmd;
}

static void qlt_send_busy(struct scsi_qla_host *, struct atio_from_isp *,
			  uint16_t);

static void qlt_create_sess_from_atio(struct work_struct *work)
{
	struct qla_tgt_sess_op *op = container_of(work,
					struct qla_tgt_sess_op, work);
	scsi_qla_host_t *vha = op->vha;
	struct qla_hw_data *ha = vha->hw;
	struct qla_tgt_sess *sess;
	struct qla_tgt_cmd *cmd;
	unsigned long flags;
	uint8_t *s_id = op->atio.u.isp24.fcp_hdr.s_id;

	ql_dbg(ql_dbg_tgt_mgt, vha, 0xf022,
		"qla_target(%d): Unable to find wwn login"
		" (s_id %x:%x:%x), trying to create it manually\n",
		vha->vp_idx, s_id[0], s_id[1], s_id[2]);

	if (op->atio.u.raw.entry_count > 1) {
		ql_dbg(ql_dbg_tgt_mgt, vha, 0xf023,
		        "Dropping multy entry atio %p\n", &op->atio);
		goto out_term;
	}

	mutex_lock(&vha->vha_tgt.tgt_mutex);
	sess = qlt_make_local_sess(vha, s_id);
	/* sess has an extra creation ref. */
	mutex_unlock(&vha->vha_tgt.tgt_mutex);

	if (!sess)
		goto out_term;
	/*
	 * Now obtain a pre-allocated session tag using the original op->atio
	 * packet header, and dispatch into __qlt_do_work() using the existing
	 * process context.
	 */
	cmd = qlt_get_tag(vha, sess, &op->atio);
	if (!cmd) {
		spin_lock_irqsave(&ha->hardware_lock, flags);
		qlt_send_busy(vha, &op->atio, SAM_STAT_BUSY);
		ha->tgt.tgt_ops->put_sess(sess);
		spin_unlock_irqrestore(&ha->hardware_lock, flags);
		kfree(op);
		return;
	}
	/*
	 * __qlt_do_work() will call ha->tgt.tgt_ops->put_sess() to release
	 * the extra reference taken above by qlt_make_local_sess()
	 */
	__qlt_do_work(cmd);
	kfree(op);
	return;

out_term:
	spin_lock_irqsave(&ha->hardware_lock, flags);
	qlt_send_term_exchange(vha, NULL, &op->atio, 1);
	spin_unlock_irqrestore(&ha->hardware_lock, flags);
	kfree(op);

}

/* ha->hardware_lock supposed to be held on entry */
static int qlt_handle_cmd_for_atio(struct scsi_qla_host *vha,
	struct atio_from_isp *atio)
{
	struct qla_hw_data *ha = vha->hw;
	struct qla_tgt *tgt = vha->vha_tgt.qla_tgt;
	struct qla_tgt_sess *sess;
	struct qla_tgt_cmd *cmd;

	if (unlikely(tgt->tgt_stop)) {
		ql_dbg(ql_dbg_io, vha, 0x3061,
		    "New command while device %p is shutting down\n", tgt);
		return -EFAULT;
	}

	sess = ha->tgt.tgt_ops->find_sess_by_s_id(vha, atio->u.isp24.fcp_hdr.s_id);
	if (unlikely(!sess)) {
		struct qla_tgt_sess_op *op = kzalloc(sizeof(struct qla_tgt_sess_op),
						     GFP_ATOMIC);
		if (!op)
			return -ENOMEM;

		memcpy(&op->atio, atio, sizeof(*atio));
		op->vha = vha;
		INIT_WORK(&op->work, qlt_create_sess_from_atio);
		queue_work(qla_tgt_wq, &op->work);
		return 0;
	}
	/*
	 * Do kref_get() before returning + dropping qla_hw_data->hardware_lock.
	 */
	kref_get(&sess->se_sess->sess_kref);

	cmd = qlt_get_tag(vha, sess, atio);
	if (!cmd) {
		ql_dbg(ql_dbg_io, vha, 0x3062,
		    "qla_target(%d): Allocation of cmd failed\n", vha->vp_idx);
		ha->tgt.tgt_ops->put_sess(sess);
		return -ENOMEM;
	}

	cmd->cmd_flags = 0;
	cmd->jiffies_at_alloc = get_jiffies_64();

	cmd->reset_count = vha->hw->chip_reset;

	cmd->cmd_in_wq = 1;
	cmd->cmd_flags |= BIT_0;
	INIT_WORK(&cmd->work, qlt_do_work);
	queue_work(qla_tgt_wq, &cmd->work);
	return 0;

}

/* ha->hardware_lock supposed to be held on entry */
static int qlt_issue_task_mgmt(struct qla_tgt_sess *sess, uint32_t lun,
	int fn, void *iocb, int flags)
{
	struct scsi_qla_host *vha = sess->vha;
	struct qla_hw_data *ha = vha->hw;
	struct qla_tgt_mgmt_cmd *mcmd;
	int res;
	uint8_t tmr_func;

	mcmd = mempool_alloc(qla_tgt_mgmt_cmd_mempool, GFP_ATOMIC);
	if (!mcmd) {
		ql_dbg(ql_dbg_tgt_tmr, vha, 0x10009,
		    "qla_target(%d): Allocation of management "
		    "command failed, some commands and their data could "
		    "leak\n", vha->vp_idx);
		return -ENOMEM;
	}
	memset(mcmd, 0, sizeof(*mcmd));
	mcmd->sess = sess;

	if (iocb) {
		memcpy(&mcmd->orig_iocb.imm_ntfy, iocb,
		    sizeof(mcmd->orig_iocb.imm_ntfy));
	}
	mcmd->tmr_func = fn;
	mcmd->flags = flags;
	mcmd->reset_count = vha->hw->chip_reset;

	switch (fn) {
	case QLA_TGT_CLEAR_ACA:
		ql_dbg(ql_dbg_tgt_tmr, vha, 0x10000,
		    "qla_target(%d): CLEAR_ACA received\n", sess->vha->vp_idx);
		tmr_func = TMR_CLEAR_ACA;
		break;

	case QLA_TGT_TARGET_RESET:
		ql_dbg(ql_dbg_tgt_tmr, vha, 0x10001,
		    "qla_target(%d): TARGET_RESET received\n",
		    sess->vha->vp_idx);
		tmr_func = TMR_TARGET_WARM_RESET;
		break;

	case QLA_TGT_LUN_RESET:
		ql_dbg(ql_dbg_tgt_tmr, vha, 0x10002,
		    "qla_target(%d): LUN_RESET received\n", sess->vha->vp_idx);
		tmr_func = TMR_LUN_RESET;
		break;

	case QLA_TGT_CLEAR_TS:
		ql_dbg(ql_dbg_tgt_tmr, vha, 0x10003,
		    "qla_target(%d): CLEAR_TS received\n", sess->vha->vp_idx);
		tmr_func = TMR_CLEAR_TASK_SET;
		break;

	case QLA_TGT_ABORT_TS:
		ql_dbg(ql_dbg_tgt_tmr, vha, 0x10004,
		    "qla_target(%d): ABORT_TS received\n", sess->vha->vp_idx);
		tmr_func = TMR_ABORT_TASK_SET;
		break;
#if 0
	case QLA_TGT_ABORT_ALL:
		ql_dbg(ql_dbg_tgt_tmr, vha, 0x10005,
		    "qla_target(%d): Doing ABORT_ALL_TASKS\n",
		    sess->vha->vp_idx);
		tmr_func = 0;
		break;

	case QLA_TGT_ABORT_ALL_SESS:
		ql_dbg(ql_dbg_tgt_tmr, vha, 0x10006,
		    "qla_target(%d): Doing ABORT_ALL_TASKS_SESS\n",
		    sess->vha->vp_idx);
		tmr_func = 0;
		break;

	case QLA_TGT_NEXUS_LOSS_SESS:
		ql_dbg(ql_dbg_tgt_tmr, vha, 0x10007,
		    "qla_target(%d): Doing NEXUS_LOSS_SESS\n",
		    sess->vha->vp_idx);
		tmr_func = 0;
		break;

	case QLA_TGT_NEXUS_LOSS:
		ql_dbg(ql_dbg_tgt_tmr, vha, 0x10008,
		    "qla_target(%d): Doing NEXUS_LOSS\n", sess->vha->vp_idx);
		tmr_func = 0;
		break;
#endif
	default:
		ql_dbg(ql_dbg_tgt_tmr, vha, 0x1000a,
		    "qla_target(%d): Unknown task mgmt fn 0x%x\n",
		    sess->vha->vp_idx, fn);
		mempool_free(mcmd, qla_tgt_mgmt_cmd_mempool);
		return -ENOSYS;
	}

	res = ha->tgt.tgt_ops->handle_tmr(mcmd, lun, tmr_func, 0);
	if (res != 0) {
		ql_dbg(ql_dbg_tgt_tmr, vha, 0x1000b,
		    "qla_target(%d): tgt.tgt_ops->handle_tmr() failed: %d\n",
		    sess->vha->vp_idx, res);
		mempool_free(mcmd, qla_tgt_mgmt_cmd_mempool);
		return -EFAULT;
	}

	return 0;
}

/* ha->hardware_lock supposed to be held on entry */
static int qlt_handle_task_mgmt(struct scsi_qla_host *vha, void *iocb)
{
	struct atio_from_isp *a = (struct atio_from_isp *)iocb;
	struct qla_hw_data *ha = vha->hw;
	struct qla_tgt *tgt;
	struct qla_tgt_sess *sess;
	uint32_t lun, unpacked_lun;
	int lun_size, fn;

	tgt = vha->vha_tgt.qla_tgt;

	lun = a->u.isp24.fcp_cmnd.lun;
	lun_size = sizeof(a->u.isp24.fcp_cmnd.lun);
	fn = a->u.isp24.fcp_cmnd.task_mgmt_flags;
	sess = ha->tgt.tgt_ops->find_sess_by_s_id(vha,
	    a->u.isp24.fcp_hdr.s_id);
	unpacked_lun = scsilun_to_int((struct scsi_lun *)&lun);

	if (!sess) {
		ql_dbg(ql_dbg_tgt_mgt, vha, 0xf024,
		    "qla_target(%d): task mgmt fn 0x%x for "
		    "non-existant session\n", vha->vp_idx, fn);
		return qlt_sched_sess_work(tgt, QLA_TGT_SESS_WORK_TM, iocb,
		    sizeof(struct atio_from_isp));
	}

	return qlt_issue_task_mgmt(sess, unpacked_lun, fn, iocb, 0);
}

/* ha->hardware_lock supposed to be held on entry */
static int __qlt_abort_task(struct scsi_qla_host *vha,
	struct imm_ntfy_from_isp *iocb, struct qla_tgt_sess *sess)
{
	struct atio_from_isp *a = (struct atio_from_isp *)iocb;
	struct qla_hw_data *ha = vha->hw;
	struct qla_tgt_mgmt_cmd *mcmd;
	uint32_t lun, unpacked_lun;
	int rc;

	mcmd = mempool_alloc(qla_tgt_mgmt_cmd_mempool, GFP_ATOMIC);
	if (mcmd == NULL) {
		ql_dbg(ql_dbg_tgt_mgt, vha, 0xf05f,
		    "qla_target(%d): %s: Allocation of ABORT cmd failed\n",
		    vha->vp_idx, __func__);
		return -ENOMEM;
	}
	memset(mcmd, 0, sizeof(*mcmd));

	mcmd->sess = sess;
	memcpy(&mcmd->orig_iocb.imm_ntfy, iocb,
	    sizeof(mcmd->orig_iocb.imm_ntfy));

	lun = a->u.isp24.fcp_cmnd.lun;
	unpacked_lun = scsilun_to_int((struct scsi_lun *)&lun);
	mcmd->reset_count = vha->hw->chip_reset;

	rc = ha->tgt.tgt_ops->handle_tmr(mcmd, unpacked_lun, TMR_ABORT_TASK,
	    le16_to_cpu(iocb->u.isp2x.seq_id));
	if (rc != 0) {
		ql_dbg(ql_dbg_tgt_mgt, vha, 0xf060,
		    "qla_target(%d): tgt_ops->handle_tmr() failed: %d\n",
		    vha->vp_idx, rc);
		mempool_free(mcmd, qla_tgt_mgmt_cmd_mempool);
		return -EFAULT;
	}

	return 0;
}

/* ha->hardware_lock supposed to be held on entry */
static int qlt_abort_task(struct scsi_qla_host *vha,
	struct imm_ntfy_from_isp *iocb)
{
	struct qla_hw_data *ha = vha->hw;
	struct qla_tgt_sess *sess;
	int loop_id;

	loop_id = GET_TARGET_ID(ha, (struct atio_from_isp *)iocb);

	sess = ha->tgt.tgt_ops->find_sess_by_loop_id(vha, loop_id);
	if (sess == NULL) {
		ql_dbg(ql_dbg_tgt_mgt, vha, 0xf025,
		    "qla_target(%d): task abort for unexisting "
		    "session\n", vha->vp_idx);
		return qlt_sched_sess_work(vha->vha_tgt.qla_tgt,
		    QLA_TGT_SESS_WORK_ABORT, iocb, sizeof(*iocb));
	}

	return __qlt_abort_task(vha, iocb, sess);
}

/*
 * ha->hardware_lock supposed to be held on entry. Might drop it, then reaquire
 */
static int qlt_24xx_handle_els(struct scsi_qla_host *vha,
	struct imm_ntfy_from_isp *iocb)
{
	int res = 0;

	ql_dbg(ql_dbg_tgt_mgt, vha, 0xf026,
	    "qla_target(%d): Port ID: 0x%3phC ELS opcode: 0x%02x\n",
	    vha->vp_idx, iocb->u.isp24.port_id, iocb->u.isp24.status_subcode);

	switch (iocb->u.isp24.status_subcode) {
	case ELS_PLOGI:
	case ELS_FLOGI:
	case ELS_PRLI:
	case ELS_LOGO:
	case ELS_PRLO:
		res = qlt_reset(vha, iocb, QLA_TGT_NEXUS_LOSS_SESS);
		break;
	case ELS_PDISC:
	case ELS_ADISC:
	{
		struct qla_tgt *tgt = vha->vha_tgt.qla_tgt;
		if (tgt->link_reinit_iocb_pending) {
			qlt_send_notify_ack(vha, &tgt->link_reinit_iocb,
			    0, 0, 0, 0, 0, 0);
			tgt->link_reinit_iocb_pending = 0;
		}
		res = 1; /* send notify ack */
		break;
	}

	default:
		ql_dbg(ql_dbg_tgt_mgt, vha, 0xf061,
		    "qla_target(%d): Unsupported ELS command %x "
		    "received\n", vha->vp_idx, iocb->u.isp24.status_subcode);
		res = qlt_reset(vha, iocb, QLA_TGT_NEXUS_LOSS_SESS);
		break;
	}

	return res;
}

static int qlt_set_data_offset(struct qla_tgt_cmd *cmd, uint32_t offset)
{
	struct scatterlist *sg, *sgp, *sg_srr, *sg_srr_start = NULL;
	size_t first_offset = 0, rem_offset = offset, tmp = 0;
	int i, sg_srr_cnt, bufflen = 0;

	ql_dbg(ql_dbg_tgt, cmd->vha, 0xe023,
	    "Entering qla_tgt_set_data_offset: cmd: %p, cmd->sg: %p, "
	    "cmd->sg_cnt: %u, direction: %d\n",
	    cmd, cmd->sg, cmd->sg_cnt, cmd->dma_data_direction);

	/*
	 * FIXME: Reject non zero SRR relative offset until we can test
	 * this code properly.
	 */
	pr_debug("Rejecting non zero SRR rel_offs: %u\n", offset);
	return -1;

	if (!cmd->sg || !cmd->sg_cnt) {
		ql_dbg(ql_dbg_tgt, cmd->vha, 0xe055,
		    "Missing cmd->sg or zero cmd->sg_cnt in"
		    " qla_tgt_set_data_offset\n");
		return -EINVAL;
	}
	/*
	 * Walk the current cmd->sg list until we locate the new sg_srr_start
	 */
	for_each_sg(cmd->sg, sg, cmd->sg_cnt, i) {
		ql_dbg(ql_dbg_tgt, cmd->vha, 0xe024,
		    "sg[%d]: %p page: %p, length: %d, offset: %d\n",
		    i, sg, sg_page(sg), sg->length, sg->offset);

		if ((sg->length + tmp) > offset) {
			first_offset = rem_offset;
			sg_srr_start = sg;
			ql_dbg(ql_dbg_tgt, cmd->vha, 0xe025,
			    "Found matching sg[%d], using %p as sg_srr_start, "
			    "and using first_offset: %zu\n", i, sg,
			    first_offset);
			break;
		}
		tmp += sg->length;
		rem_offset -= sg->length;
	}

	if (!sg_srr_start) {
		ql_dbg(ql_dbg_tgt, cmd->vha, 0xe056,
		    "Unable to locate sg_srr_start for offset: %u\n", offset);
		return -EINVAL;
	}
	sg_srr_cnt = (cmd->sg_cnt - i);

	sg_srr = kzalloc(sizeof(struct scatterlist) * sg_srr_cnt, GFP_KERNEL);
	if (!sg_srr) {
		ql_dbg(ql_dbg_tgt, cmd->vha, 0xe057,
		    "Unable to allocate sgp\n");
		return -ENOMEM;
	}
	sg_init_table(sg_srr, sg_srr_cnt);
	sgp = &sg_srr[0];
	/*
	 * Walk the remaining list for sg_srr_start, mapping to the newly
	 * allocated sg_srr taking first_offset into account.
	 */
	for_each_sg(sg_srr_start, sg, sg_srr_cnt, i) {
		if (first_offset) {
			sg_set_page(sgp, sg_page(sg),
			    (sg->length - first_offset), first_offset);
			first_offset = 0;
		} else {
			sg_set_page(sgp, sg_page(sg), sg->length, 0);
		}
		bufflen += sgp->length;

		sgp = sg_next(sgp);
		if (!sgp)
			break;
	}

	cmd->sg = sg_srr;
	cmd->sg_cnt = sg_srr_cnt;
	cmd->bufflen = bufflen;
	cmd->offset += offset;
	cmd->free_sg = 1;

	ql_dbg(ql_dbg_tgt, cmd->vha, 0xe026, "New cmd->sg: %p\n", cmd->sg);
	ql_dbg(ql_dbg_tgt, cmd->vha, 0xe027, "New cmd->sg_cnt: %u\n",
	    cmd->sg_cnt);
	ql_dbg(ql_dbg_tgt, cmd->vha, 0xe028, "New cmd->bufflen: %u\n",
	    cmd->bufflen);
	ql_dbg(ql_dbg_tgt, cmd->vha, 0xe029, "New cmd->offset: %u\n",
	    cmd->offset);

	if (cmd->sg_cnt < 0)
		BUG();

	if (cmd->bufflen < 0)
		BUG();

	return 0;
}

static inline int qlt_srr_adjust_data(struct qla_tgt_cmd *cmd,
	uint32_t srr_rel_offs, int *xmit_type)
{
	int res = 0, rel_offs;

	rel_offs = srr_rel_offs - cmd->offset;
	ql_dbg(ql_dbg_tgt_mgt, cmd->vha, 0xf027, "srr_rel_offs=%d, rel_offs=%d",
	    srr_rel_offs, rel_offs);

	*xmit_type = QLA_TGT_XMIT_ALL;

	if (rel_offs < 0) {
		ql_dbg(ql_dbg_tgt_mgt, cmd->vha, 0xf062,
		    "qla_target(%d): SRR rel_offs (%d) < 0",
		    cmd->vha->vp_idx, rel_offs);
		res = -1;
	} else if (rel_offs == cmd->bufflen)
		*xmit_type = QLA_TGT_XMIT_STATUS;
	else if (rel_offs > 0)
		res = qlt_set_data_offset(cmd, rel_offs);

	return res;
}

/* No locks, thread context */
static void qlt_handle_srr(struct scsi_qla_host *vha,
	struct qla_tgt_srr_ctio *sctio, struct qla_tgt_srr_imm *imm)
{
	struct imm_ntfy_from_isp *ntfy =
	    (struct imm_ntfy_from_isp *)&imm->imm_ntfy;
	struct qla_hw_data *ha = vha->hw;
	struct qla_tgt_cmd *cmd = sctio->cmd;
	struct se_cmd *se_cmd = &cmd->se_cmd;
	unsigned long flags;
	int xmit_type = 0, resp = 0;
	uint32_t offset;
	uint16_t srr_ui;

	offset = le32_to_cpu(ntfy->u.isp24.srr_rel_offs);
	srr_ui = ntfy->u.isp24.srr_ui;

	ql_dbg(ql_dbg_tgt_mgt, vha, 0xf028, "SRR cmd %p, srr_ui %x\n",
	    cmd, srr_ui);

	switch (srr_ui) {
	case SRR_IU_STATUS:
		spin_lock_irqsave(&ha->hardware_lock, flags);
		qlt_send_notify_ack(vha, ntfy,
		    0, 0, 0, NOTIFY_ACK_SRR_FLAGS_ACCEPT, 0, 0);
		spin_unlock_irqrestore(&ha->hardware_lock, flags);
		xmit_type = QLA_TGT_XMIT_STATUS;
		resp = 1;
		break;
	case SRR_IU_DATA_IN:
		if (!cmd->sg || !cmd->sg_cnt) {
			ql_dbg(ql_dbg_tgt_mgt, vha, 0xf063,
			    "Unable to process SRR_IU_DATA_IN due to"
			    " missing cmd->sg, state: %d\n", cmd->state);
			dump_stack();
			goto out_reject;
		}
		if (se_cmd->scsi_status != 0) {
			ql_dbg(ql_dbg_tgt, vha, 0xe02a,
			    "Rejecting SRR_IU_DATA_IN with non GOOD "
			    "scsi_status\n");
			goto out_reject;
		}
		cmd->bufflen = se_cmd->data_length;

		if (qlt_has_data(cmd)) {
			if (qlt_srr_adjust_data(cmd, offset, &xmit_type) != 0)
				goto out_reject;
			spin_lock_irqsave(&ha->hardware_lock, flags);
			qlt_send_notify_ack(vha, ntfy,
			    0, 0, 0, NOTIFY_ACK_SRR_FLAGS_ACCEPT, 0, 0);
			spin_unlock_irqrestore(&ha->hardware_lock, flags);
			resp = 1;
		} else {
			ql_dbg(ql_dbg_tgt_mgt, vha, 0xf064,
			    "qla_target(%d): SRR for in data for cmd "
			    "without them (tag %d, SCSI status %d), "
			    "reject", vha->vp_idx, cmd->tag,
			    cmd->se_cmd.scsi_status);
			goto out_reject;
		}
		break;
	case SRR_IU_DATA_OUT:
		if (!cmd->sg || !cmd->sg_cnt) {
			ql_dbg(ql_dbg_tgt_mgt, vha, 0xf065,
			    "Unable to process SRR_IU_DATA_OUT due to"
			    " missing cmd->sg\n");
			dump_stack();
			goto out_reject;
		}
		if (se_cmd->scsi_status != 0) {
			ql_dbg(ql_dbg_tgt, vha, 0xe02b,
			    "Rejecting SRR_IU_DATA_OUT"
			    " with non GOOD scsi_status\n");
			goto out_reject;
		}
		cmd->bufflen = se_cmd->data_length;

		if (qlt_has_data(cmd)) {
			if (qlt_srr_adjust_data(cmd, offset, &xmit_type) != 0)
				goto out_reject;
			spin_lock_irqsave(&ha->hardware_lock, flags);
			qlt_send_notify_ack(vha, ntfy,
			    0, 0, 0, NOTIFY_ACK_SRR_FLAGS_ACCEPT, 0, 0);
			spin_unlock_irqrestore(&ha->hardware_lock, flags);
			if (xmit_type & QLA_TGT_XMIT_DATA) {
				cmd->cmd_flags |= BIT_8;
				qlt_rdy_to_xfer(cmd);
			}
		} else {
			ql_dbg(ql_dbg_tgt_mgt, vha, 0xf066,
			    "qla_target(%d): SRR for out data for cmd "
			    "without them (tag %d, SCSI status %d), "
			    "reject", vha->vp_idx, cmd->tag,
			    cmd->se_cmd.scsi_status);
			goto out_reject;
		}
		break;
	default:
		ql_dbg(ql_dbg_tgt_mgt, vha, 0xf067,
		    "qla_target(%d): Unknown srr_ui value %x",
		    vha->vp_idx, srr_ui);
		goto out_reject;
	}

	/* Transmit response in case of status and data-in cases */
	if (resp) {
		cmd->cmd_flags |= BIT_7;
		qlt_xmit_response(cmd, xmit_type, se_cmd->scsi_status);
	}

	return;

out_reject:
	spin_lock_irqsave(&ha->hardware_lock, flags);
	qlt_send_notify_ack(vha, ntfy, 0, 0, 0,
	    NOTIFY_ACK_SRR_FLAGS_REJECT,
	    NOTIFY_ACK_SRR_REJECT_REASON_UNABLE_TO_PERFORM,
	    NOTIFY_ACK_SRR_FLAGS_REJECT_EXPL_NO_EXPL);
	if (cmd->state == QLA_TGT_STATE_NEED_DATA) {
		cmd->state = QLA_TGT_STATE_DATA_IN;
		dump_stack();
	} else {
		cmd->cmd_flags |= BIT_9;
		qlt_send_term_exchange(vha, cmd, &cmd->atio, 1);
	}
	spin_unlock_irqrestore(&ha->hardware_lock, flags);
}

static void qlt_reject_free_srr_imm(struct scsi_qla_host *vha,
	struct qla_tgt_srr_imm *imm, int ha_locked)
{
	struct qla_hw_data *ha = vha->hw;
	unsigned long flags = 0;

	if (!ha_locked)
		spin_lock_irqsave(&ha->hardware_lock, flags);

	qlt_send_notify_ack(vha, (void *)&imm->imm_ntfy, 0, 0, 0,
	    NOTIFY_ACK_SRR_FLAGS_REJECT,
	    NOTIFY_ACK_SRR_REJECT_REASON_UNABLE_TO_PERFORM,
	    NOTIFY_ACK_SRR_FLAGS_REJECT_EXPL_NO_EXPL);

	if (!ha_locked)
		spin_unlock_irqrestore(&ha->hardware_lock, flags);

	kfree(imm);
}

static void qlt_handle_srr_work(struct work_struct *work)
{
	struct qla_tgt *tgt = container_of(work, struct qla_tgt, srr_work);
	struct scsi_qla_host *vha = tgt->vha;
	struct qla_tgt_srr_ctio *sctio;
	unsigned long flags;

	ql_dbg(ql_dbg_tgt_mgt, vha, 0xf029, "Entering SRR work (tgt %p)\n",
	    tgt);

restart:
	spin_lock_irqsave(&tgt->srr_lock, flags);
	list_for_each_entry(sctio, &tgt->srr_ctio_list, srr_list_entry) {
		struct qla_tgt_srr_imm *imm, *i, *ti;
		struct qla_tgt_cmd *cmd;
		struct se_cmd *se_cmd;

		imm = NULL;
		list_for_each_entry_safe(i, ti, &tgt->srr_imm_list,
						srr_list_entry) {
			if (i->srr_id == sctio->srr_id) {
				list_del(&i->srr_list_entry);
				if (imm) {
					ql_dbg(ql_dbg_tgt_mgt, vha, 0xf068,
					  "qla_target(%d): There must be "
					  "only one IMM SRR per CTIO SRR "
					  "(IMM SRR %p, id %d, CTIO %p\n",
					  vha->vp_idx, i, i->srr_id, sctio);
					qlt_reject_free_srr_imm(tgt->vha, i, 0);
				} else
					imm = i;
			}
		}

		ql_dbg(ql_dbg_tgt_mgt, vha, 0xf02a,
		    "IMM SRR %p, CTIO SRR %p (id %d)\n", imm, sctio,
		    sctio->srr_id);

		if (imm == NULL) {
			ql_dbg(ql_dbg_tgt_mgt, vha, 0xf02b,
			    "Not found matching IMM for SRR CTIO (id %d)\n",
			    sctio->srr_id);
			continue;
		} else
			list_del(&sctio->srr_list_entry);

		spin_unlock_irqrestore(&tgt->srr_lock, flags);

		cmd = sctio->cmd;
		/*
		 * Reset qla_tgt_cmd SRR values and SGL pointer+count to follow
		 * tcm_qla2xxx_write_pending() and tcm_qla2xxx_queue_data_in()
		 * logic..
		 */
		cmd->offset = 0;
		if (cmd->free_sg) {
			kfree(cmd->sg);
			cmd->sg = NULL;
			cmd->free_sg = 0;
		}
		se_cmd = &cmd->se_cmd;

		cmd->sg_cnt = se_cmd->t_data_nents;
		cmd->sg = se_cmd->t_data_sg;

		ql_dbg(ql_dbg_tgt_mgt, vha, 0xf02c,
		    "SRR cmd %p (se_cmd %p, tag %d, op %x), "
		    "sg_cnt=%d, offset=%d", cmd, &cmd->se_cmd, cmd->tag,
		    se_cmd->t_task_cdb ? se_cmd->t_task_cdb[0] : 0,
		    cmd->sg_cnt, cmd->offset);

		qlt_handle_srr(vha, sctio, imm);

		kfree(imm);
		kfree(sctio);
		goto restart;
	}
	spin_unlock_irqrestore(&tgt->srr_lock, flags);
}

/* ha->hardware_lock supposed to be held on entry */
static void qlt_prepare_srr_imm(struct scsi_qla_host *vha,
	struct imm_ntfy_from_isp *iocb)
{
	struct qla_tgt_srr_imm *imm;
	struct qla_tgt *tgt = vha->vha_tgt.qla_tgt;
	struct qla_tgt_srr_ctio *sctio;

	tgt->imm_srr_id++;

	ql_log(ql_log_warn, vha, 0xf02d, "qla_target(%d): SRR received\n",
	    vha->vp_idx);

	imm = kzalloc(sizeof(*imm), GFP_ATOMIC);
	if (imm != NULL) {
		memcpy(&imm->imm_ntfy, iocb, sizeof(imm->imm_ntfy));

		/* IRQ is already OFF */
		spin_lock(&tgt->srr_lock);
		imm->srr_id = tgt->imm_srr_id;
		list_add_tail(&imm->srr_list_entry,
		    &tgt->srr_imm_list);
		ql_dbg(ql_dbg_tgt_mgt, vha, 0xf02e,
		    "IMM NTFY SRR %p added (id %d, ui %x)\n",
		    imm, imm->srr_id, iocb->u.isp24.srr_ui);
		if (tgt->imm_srr_id == tgt->ctio_srr_id) {
			int found = 0;
			list_for_each_entry(sctio, &tgt->srr_ctio_list,
			    srr_list_entry) {
				if (sctio->srr_id == imm->srr_id) {
					found = 1;
					break;
				}
			}
			if (found) {
				ql_dbg(ql_dbg_tgt_mgt, vha, 0xf02f, "%s",
				    "Scheduling srr work\n");
				schedule_work(&tgt->srr_work);
			} else {
				ql_dbg(ql_dbg_tgt_mgt, vha, 0xf030,
				    "qla_target(%d): imm_srr_id "
				    "== ctio_srr_id (%d), but there is no "
				    "corresponding SRR CTIO, deleting IMM "
				    "SRR %p\n", vha->vp_idx, tgt->ctio_srr_id,
				    imm);
				list_del(&imm->srr_list_entry);

				kfree(imm);

				spin_unlock(&tgt->srr_lock);
				goto out_reject;
			}
		}
		spin_unlock(&tgt->srr_lock);
	} else {
		struct qla_tgt_srr_ctio *ts;

		ql_dbg(ql_dbg_tgt_mgt, vha, 0xf069,
		    "qla_target(%d): Unable to allocate SRR IMM "
		    "entry, SRR request will be rejected\n", vha->vp_idx);

		/* IRQ is already OFF */
		spin_lock(&tgt->srr_lock);
		list_for_each_entry_safe(sctio, ts, &tgt->srr_ctio_list,
		    srr_list_entry) {
			if (sctio->srr_id == tgt->imm_srr_id) {
				ql_dbg(ql_dbg_tgt_mgt, vha, 0xf031,
				    "CTIO SRR %p deleted (id %d)\n",
				    sctio, sctio->srr_id);
				list_del(&sctio->srr_list_entry);
				qlt_send_term_exchange(vha, sctio->cmd,
				    &sctio->cmd->atio, 1);
				kfree(sctio);
			}
		}
		spin_unlock(&tgt->srr_lock);
		goto out_reject;
	}

	return;

out_reject:
	qlt_send_notify_ack(vha, iocb, 0, 0, 0,
	    NOTIFY_ACK_SRR_FLAGS_REJECT,
	    NOTIFY_ACK_SRR_REJECT_REASON_UNABLE_TO_PERFORM,
	    NOTIFY_ACK_SRR_FLAGS_REJECT_EXPL_NO_EXPL);
}

/*
 * ha->hardware_lock supposed to be held on entry. Might drop it, then reaquire
 */
static void qlt_handle_imm_notify(struct scsi_qla_host *vha,
	struct imm_ntfy_from_isp *iocb)
{
	struct qla_hw_data *ha = vha->hw;
	uint32_t add_flags = 0;
	int send_notify_ack = 1;
	uint16_t status;

	status = le16_to_cpu(iocb->u.isp2x.status);
	switch (status) {
	case IMM_NTFY_LIP_RESET:
	{
		ql_dbg(ql_dbg_tgt_mgt, vha, 0xf032,
		    "qla_target(%d): LIP reset (loop %#x), subcode %x\n",
		    vha->vp_idx, le16_to_cpu(iocb->u.isp24.nport_handle),
		    iocb->u.isp24.status_subcode);

		if (qlt_reset(vha, iocb, QLA_TGT_ABORT_ALL) == 0)
			send_notify_ack = 0;
		break;
	}

	case IMM_NTFY_LIP_LINK_REINIT:
	{
		struct qla_tgt *tgt = vha->vha_tgt.qla_tgt;
		ql_dbg(ql_dbg_tgt_mgt, vha, 0xf033,
		    "qla_target(%d): LINK REINIT (loop %#x, "
		    "subcode %x)\n", vha->vp_idx,
		    le16_to_cpu(iocb->u.isp24.nport_handle),
		    iocb->u.isp24.status_subcode);
		if (tgt->link_reinit_iocb_pending) {
			qlt_send_notify_ack(vha, &tgt->link_reinit_iocb,
			    0, 0, 0, 0, 0, 0);
		}
		memcpy(&tgt->link_reinit_iocb, iocb, sizeof(*iocb));
		tgt->link_reinit_iocb_pending = 1;
		/*
		 * QLogic requires to wait after LINK REINIT for possible
		 * PDISC or ADISC ELS commands
		 */
		send_notify_ack = 0;
		break;
	}

	case IMM_NTFY_PORT_LOGOUT:
		ql_dbg(ql_dbg_tgt_mgt, vha, 0xf034,
		    "qla_target(%d): Port logout (loop "
		    "%#x, subcode %x)\n", vha->vp_idx,
		    le16_to_cpu(iocb->u.isp24.nport_handle),
		    iocb->u.isp24.status_subcode);

		if (qlt_reset(vha, iocb, QLA_TGT_NEXUS_LOSS_SESS) == 0)
			send_notify_ack = 0;
		/* The sessions will be cleared in the callback, if needed */
		break;

	case IMM_NTFY_GLBL_TPRLO:
		ql_dbg(ql_dbg_tgt_mgt, vha, 0xf035,
		    "qla_target(%d): Global TPRLO (%x)\n", vha->vp_idx, status);
		if (qlt_reset(vha, iocb, QLA_TGT_NEXUS_LOSS) == 0)
			send_notify_ack = 0;
		/* The sessions will be cleared in the callback, if needed */
		break;

	case IMM_NTFY_PORT_CONFIG:
		ql_dbg(ql_dbg_tgt_mgt, vha, 0xf036,
		    "qla_target(%d): Port config changed (%x)\n", vha->vp_idx,
		    status);
		if (qlt_reset(vha, iocb, QLA_TGT_ABORT_ALL) == 0)
			send_notify_ack = 0;
		/* The sessions will be cleared in the callback, if needed */
		break;

	case IMM_NTFY_GLBL_LOGO:
		ql_dbg(ql_dbg_tgt_mgt, vha, 0xf06a,
		    "qla_target(%d): Link failure detected\n",
		    vha->vp_idx);
		/* I_T nexus loss */
		if (qlt_reset(vha, iocb, QLA_TGT_NEXUS_LOSS) == 0)
			send_notify_ack = 0;
		break;

	case IMM_NTFY_IOCB_OVERFLOW:
		ql_dbg(ql_dbg_tgt_mgt, vha, 0xf06b,
		    "qla_target(%d): Cannot provide requested "
		    "capability (IOCB overflowed the immediate notify "
		    "resource count)\n", vha->vp_idx);
		break;

	case IMM_NTFY_ABORT_TASK:
		ql_dbg(ql_dbg_tgt_mgt, vha, 0xf037,
		    "qla_target(%d): Abort Task (S %08x I %#x -> "
		    "L %#x)\n", vha->vp_idx,
		    le16_to_cpu(iocb->u.isp2x.seq_id),
		    GET_TARGET_ID(ha, (struct atio_from_isp *)iocb),
		    le16_to_cpu(iocb->u.isp2x.lun));
		if (qlt_abort_task(vha, iocb) == 0)
			send_notify_ack = 0;
		break;

	case IMM_NTFY_RESOURCE:
		ql_dbg(ql_dbg_tgt_mgt, vha, 0xf06c,
		    "qla_target(%d): Out of resources, host %ld\n",
		    vha->vp_idx, vha->host_no);
		break;

	case IMM_NTFY_MSG_RX:
		ql_dbg(ql_dbg_tgt_mgt, vha, 0xf038,
		    "qla_target(%d): Immediate notify task %x\n",
		    vha->vp_idx, iocb->u.isp2x.task_flags);
		if (qlt_handle_task_mgmt(vha, iocb) == 0)
			send_notify_ack = 0;
		break;

	case IMM_NTFY_ELS:
		if (qlt_24xx_handle_els(vha, iocb) == 0)
			send_notify_ack = 0;
		break;

	case IMM_NTFY_SRR:
		qlt_prepare_srr_imm(vha, iocb);
		send_notify_ack = 0;
		break;

	default:
		ql_dbg(ql_dbg_tgt_mgt, vha, 0xf06d,
		    "qla_target(%d): Received unknown immediate "
		    "notify status %x\n", vha->vp_idx, status);
		break;
	}

	if (send_notify_ack)
		qlt_send_notify_ack(vha, iocb, add_flags, 0, 0, 0, 0, 0);
}

/*
 * ha->hardware_lock supposed to be held on entry. Might drop it, then reaquire
 * This function sends busy to ISP 2xxx or 24xx.
 */
static int __qlt_send_busy(struct scsi_qla_host *vha,
	struct atio_from_isp *atio, uint16_t status)
{
	struct ctio7_to_24xx *ctio24;
	struct qla_hw_data *ha = vha->hw;
	request_t *pkt;
	struct qla_tgt_sess *sess = NULL;

	sess = ha->tgt.tgt_ops->find_sess_by_s_id(vha,
	    atio->u.isp24.fcp_hdr.s_id);
	if (!sess) {
		qlt_send_term_exchange(vha, NULL, atio, 1);
		return 0;
	}
	/* Sending marker isn't necessary, since we called from ISR */

	pkt = (request_t *)qla2x00_alloc_iocbs(vha, NULL);
	if (!pkt) {
		ql_dbg(ql_dbg_io, vha, 0x3063,
		    "qla_target(%d): %s failed: unable to allocate "
		    "request packet", vha->vp_idx, __func__);
		return -ENOMEM;
	}

	pkt->entry_count = 1;
	pkt->handle = QLA_TGT_SKIP_HANDLE | CTIO_COMPLETION_HANDLE_MARK;

	ctio24 = (struct ctio7_to_24xx *)pkt;
	ctio24->entry_type = CTIO_TYPE7;
	ctio24->nport_handle = sess->loop_id;
	ctio24->timeout = __constant_cpu_to_le16(QLA_TGT_TIMEOUT);
	ctio24->vp_index = vha->vp_idx;
	ctio24->initiator_id[0] = atio->u.isp24.fcp_hdr.s_id[2];
	ctio24->initiator_id[1] = atio->u.isp24.fcp_hdr.s_id[1];
	ctio24->initiator_id[2] = atio->u.isp24.fcp_hdr.s_id[0];
	ctio24->exchange_addr = atio->u.isp24.exchange_addr;
	ctio24->u.status1.flags = (atio->u.isp24.attr << 9) |
	    __constant_cpu_to_le16(
		CTIO7_FLAGS_STATUS_MODE_1 | CTIO7_FLAGS_SEND_STATUS |
		CTIO7_FLAGS_DONT_RET_CTIO);
	/*
	 * CTIO from fw w/o se_cmd doesn't provide enough info to retry it,
	 * if the explicit conformation is used.
	 */
	ctio24->u.status1.ox_id = swab16(atio->u.isp24.fcp_hdr.ox_id);
	ctio24->u.status1.scsi_status = cpu_to_le16(status);
	/* Memory Barrier */
	wmb();
	qla2x00_start_iocbs(vha, vha->req);
	return 0;
}

/*
 * This routine is used to allocate a command for either a QFull condition
 * (ie reply SAM_STAT_BUSY) or to terminate an exchange that did not go
 * out previously.
 */
static void
qlt_alloc_qfull_cmd(struct scsi_qla_host *vha,
	struct atio_from_isp *atio, uint16_t status, int qfull)
{
	struct qla_tgt *tgt = vha->vha_tgt.qla_tgt;
	struct qla_hw_data *ha = vha->hw;
	struct qla_tgt_sess *sess;
	struct se_session *se_sess;
	struct qla_tgt_cmd *cmd;
	int tag;

	if (unlikely(tgt->tgt_stop)) {
		ql_dbg(ql_dbg_io, vha, 0x300a,
			"New command while device %p is shutting down\n", tgt);
		return;
	}

	if ((vha->hw->tgt.num_qfull_cmds_alloc + 1) > MAX_QFULL_CMDS_ALLOC) {
		vha->hw->tgt.num_qfull_cmds_dropped++;
		if (vha->hw->tgt.num_qfull_cmds_dropped >
			vha->hw->qla_stats.stat_max_qfull_cmds_dropped)
			vha->hw->qla_stats.stat_max_qfull_cmds_dropped =
				vha->hw->tgt.num_qfull_cmds_dropped;

		ql_dbg(ql_dbg_io, vha, 0x3068,
			"qla_target(%d): %s: QFull CMD dropped[%d]\n",
			vha->vp_idx, __func__,
			vha->hw->tgt.num_qfull_cmds_dropped);

		qlt_chk_exch_leak_thresh_hold(vha);
		return;
	}

	sess = ha->tgt.tgt_ops->find_sess_by_s_id
		(vha, atio->u.isp24.fcp_hdr.s_id);
	if (!sess)
		return;

	se_sess = sess->se_sess;

	tag = percpu_ida_alloc(&se_sess->sess_tag_pool, TASK_RUNNING);
	if (tag < 0)
		return;

	cmd = &((struct qla_tgt_cmd *)se_sess->sess_cmd_map)[tag];
	if (!cmd) {
		ql_dbg(ql_dbg_io, vha, 0x3009,
			"qla_target(%d): %s: Allocation of cmd failed\n",
			vha->vp_idx, __func__);

		vha->hw->tgt.num_qfull_cmds_dropped++;
		if (vha->hw->tgt.num_qfull_cmds_dropped >
			vha->hw->qla_stats.stat_max_qfull_cmds_dropped)
			vha->hw->qla_stats.stat_max_qfull_cmds_dropped =
				vha->hw->tgt.num_qfull_cmds_dropped;

		qlt_chk_exch_leak_thresh_hold(vha);
		return;
	}

	memset(cmd, 0, sizeof(struct qla_tgt_cmd));

	qlt_incr_num_pend_cmds(vha);
	INIT_LIST_HEAD(&cmd->cmd_list);
	memcpy(&cmd->atio, atio, sizeof(*atio));

	cmd->tgt = vha->vha_tgt.qla_tgt;
	cmd->vha = vha;
	cmd->reset_count = vha->hw->chip_reset;
	cmd->q_full = 1;

	if (qfull) {
		cmd->q_full = 1;
		/* NOTE: borrowing the state field to carry the status */
		cmd->state = status;
	} else
		cmd->term_exchg = 1;

	list_add_tail(&cmd->cmd_list, &vha->hw->tgt.q_full_list);

	vha->hw->tgt.num_qfull_cmds_alloc++;
	if (vha->hw->tgt.num_qfull_cmds_alloc >
		vha->hw->qla_stats.stat_max_qfull_cmds_alloc)
		vha->hw->qla_stats.stat_max_qfull_cmds_alloc =
			vha->hw->tgt.num_qfull_cmds_alloc;
}

int
qlt_free_qfull_cmds(struct scsi_qla_host *vha)
{
	struct qla_hw_data *ha = vha->hw;
	unsigned long flags;
	struct qla_tgt_cmd *cmd, *tcmd;
	struct list_head free_list;
	int rc = 0;

	if (list_empty(&ha->tgt.q_full_list))
		return 0;

	INIT_LIST_HEAD(&free_list);

	spin_lock_irqsave(&vha->hw->hardware_lock, flags);

	if (list_empty(&ha->tgt.q_full_list)) {
		spin_unlock_irqrestore(&vha->hw->hardware_lock, flags);
		return 0;
	}

	list_for_each_entry_safe(cmd, tcmd, &ha->tgt.q_full_list, cmd_list) {
		if (cmd->q_full)
			/* cmd->state is a borrowed field to hold status */
			rc = __qlt_send_busy(vha, &cmd->atio, cmd->state);
		else if (cmd->term_exchg)
			rc = __qlt_send_term_exchange(vha, NULL, &cmd->atio);

		if (rc == -ENOMEM)
			break;

		if (cmd->q_full)
			ql_dbg(ql_dbg_io, vha, 0x3006,
			    "%s: busy sent for ox_id[%04x]\n", __func__,
			    be16_to_cpu(cmd->atio.u.isp24.fcp_hdr.ox_id));
		else if (cmd->term_exchg)
			ql_dbg(ql_dbg_io, vha, 0x3007,
			    "%s: Term exchg sent for ox_id[%04x]\n", __func__,
			    be16_to_cpu(cmd->atio.u.isp24.fcp_hdr.ox_id));
		else
			ql_dbg(ql_dbg_io, vha, 0x3008,
			    "%s: Unexpected cmd in QFull list %p\n", __func__,
			    cmd);

		list_del(&cmd->cmd_list);
		list_add_tail(&cmd->cmd_list, &free_list);

		/* piggy back on hardware_lock for protection */
		vha->hw->tgt.num_qfull_cmds_alloc--;
	}
	spin_unlock_irqrestore(&vha->hw->hardware_lock, flags);

	cmd = NULL;

	list_for_each_entry_safe(cmd, tcmd, &free_list, cmd_list) {
		list_del(&cmd->cmd_list);
		/* This cmd was never sent to TCM.  There is no need
		 * to schedule free or call free_cmd
		 */
		qlt_free_cmd(cmd);
	}
	return rc;
}

static void
qlt_send_busy(struct scsi_qla_host *vha,
	struct atio_from_isp *atio, uint16_t status)
{
	int rc = 0;

	rc = __qlt_send_busy(vha, atio, status);
	if (rc == -ENOMEM)
		qlt_alloc_qfull_cmd(vha, atio, status, 1);
}

static int
qlt_chk_qfull_thresh_hold(struct scsi_qla_host *vha,
	struct atio_from_isp *atio)
{
	struct qla_hw_data *ha = vha->hw;
	uint16_t status;

	if (ha->tgt.num_pend_cmds < Q_FULL_THRESH_HOLD(ha))
		return 0;

	status = temp_sam_status;
	qlt_send_busy(vha, atio, status);
	return 1;
}

/* ha->hardware_lock supposed to be held on entry */
/* called via callback from qla2xxx */
static void qlt_24xx_atio_pkt(struct scsi_qla_host *vha,
	struct atio_from_isp *atio)
{
	struct qla_hw_data *ha = vha->hw;
	struct qla_tgt *tgt = vha->vha_tgt.qla_tgt;
	int rc;

	if (unlikely(tgt == NULL)) {
		ql_dbg(ql_dbg_io, vha, 0x3064,
		    "ATIO pkt, but no tgt (ha %p)", ha);
		return;
	}
	/*
	 * In tgt_stop mode we also should allow all requests to pass.
	 * Otherwise, some commands can stuck.
	 */

	tgt->irq_cmd_count++;

	switch (atio->u.raw.entry_type) {
	case ATIO_TYPE7:
		if (unlikely(atio->u.isp24.exchange_addr ==
		    ATIO_EXCHANGE_ADDRESS_UNKNOWN)) {
			ql_dbg(ql_dbg_io, vha, 0x3065,
			    "qla_target(%d): ATIO_TYPE7 "
			    "received with UNKNOWN exchange address, "
			    "sending QUEUE_FULL\n", vha->vp_idx);
			qlt_send_busy(vha, atio, SAM_STAT_TASK_SET_FULL);
			break;
		}



		if (likely(atio->u.isp24.fcp_cmnd.task_mgmt_flags == 0)) {
			rc = qlt_chk_qfull_thresh_hold(vha, atio);
			if (rc != 0) {
				tgt->irq_cmd_count--;
				return;
			}
			rc = qlt_handle_cmd_for_atio(vha, atio);
		} else {
			rc = qlt_handle_task_mgmt(vha, atio);
		}
		if (unlikely(rc != 0)) {
			if (rc == -ESRCH) {
#if 1 /* With TERM EXCHANGE some FC cards refuse to boot */
				qlt_send_busy(vha, atio, SAM_STAT_BUSY);
#else
				qlt_send_term_exchange(vha, NULL, atio, 1);
#endif
			} else {
				if (tgt->tgt_stop) {
					ql_dbg(ql_dbg_tgt, vha, 0xe059,
					    "qla_target: Unable to send "
					    "command to target for req, "
					    "ignoring.\n");
				} else {
					ql_dbg(ql_dbg_tgt, vha, 0xe05a,
					    "qla_target(%d): Unable to send "
					    "command to target, sending BUSY "
					    "status.\n", vha->vp_idx);
					qlt_send_busy(vha, atio, SAM_STAT_BUSY);
				}
			}
		}
		break;

	case IMMED_NOTIFY_TYPE:
	{
		if (unlikely(atio->u.isp2x.entry_status != 0)) {
			ql_dbg(ql_dbg_tgt, vha, 0xe05b,
			    "qla_target(%d): Received ATIO packet %x "
			    "with error status %x\n", vha->vp_idx,
			    atio->u.raw.entry_type,
			    atio->u.isp2x.entry_status);
			break;
		}
		ql_dbg(ql_dbg_tgt, vha, 0xe02e, "%s", "IMMED_NOTIFY ATIO");
		qlt_handle_imm_notify(vha, (struct imm_ntfy_from_isp *)atio);
		break;
	}

	default:
		ql_dbg(ql_dbg_tgt, vha, 0xe05c,
		    "qla_target(%d): Received unknown ATIO atio "
		    "type %x\n", vha->vp_idx, atio->u.raw.entry_type);
		break;
	}

	tgt->irq_cmd_count--;
}

/* ha->hardware_lock supposed to be held on entry */
/* called via callback from qla2xxx */
static void qlt_response_pkt(struct scsi_qla_host *vha, response_t *pkt)
{
	struct qla_hw_data *ha = vha->hw;
	struct qla_tgt *tgt = vha->vha_tgt.qla_tgt;

	if (unlikely(tgt == NULL)) {
		ql_dbg(ql_dbg_tgt, vha, 0xe05d,
		    "qla_target(%d): Response pkt %x received, but no "
		    "tgt (ha %p)\n", vha->vp_idx, pkt->entry_type, ha);
		return;
	}

	/*
	 * In tgt_stop mode we also should allow all requests to pass.
	 * Otherwise, some commands can stuck.
	 */

	tgt->irq_cmd_count++;

	switch (pkt->entry_type) {
	case CTIO_CRC2:
	case CTIO_TYPE7:
	{
		struct ctio7_from_24xx *entry = (struct ctio7_from_24xx *)pkt;
		qlt_do_ctio_completion(vha, entry->handle,
		    le16_to_cpu(entry->status)|(pkt->entry_status << 16),
		    entry);
		break;
	}

	case ACCEPT_TGT_IO_TYPE:
	{
		struct atio_from_isp *atio = (struct atio_from_isp *)pkt;
		int rc;
		if (atio->u.isp2x.status !=
		    __constant_cpu_to_le16(ATIO_CDB_VALID)) {
			ql_dbg(ql_dbg_tgt, vha, 0xe05e,
			    "qla_target(%d): ATIO with error "
			    "status %x received\n", vha->vp_idx,
			    le16_to_cpu(atio->u.isp2x.status));
			break;
		}

		rc = qlt_chk_qfull_thresh_hold(vha, atio);
		if (rc != 0) {
			tgt->irq_cmd_count--;
			return;
		}

		rc = qlt_handle_cmd_for_atio(vha, atio);
		if (unlikely(rc != 0)) {
			if (rc == -ESRCH) {
#if 1 /* With TERM EXCHANGE some FC cards refuse to boot */
				qlt_send_busy(vha, atio, 0);
#else
				qlt_send_term_exchange(vha, NULL, atio, 1);
#endif
			} else {
				if (tgt->tgt_stop) {
					ql_dbg(ql_dbg_tgt, vha, 0xe05f,
					    "qla_target: Unable to send "
					    "command to target, sending TERM "
					    "EXCHANGE for rsp\n");
					qlt_send_term_exchange(vha, NULL,
					    atio, 1);
				} else {
					ql_dbg(ql_dbg_tgt, vha, 0xe060,
					    "qla_target(%d): Unable to send "
					    "command to target, sending BUSY "
					    "status\n", vha->vp_idx);
					qlt_send_busy(vha, atio, 0);
				}
			}
		}
	}
	break;

	case CONTINUE_TGT_IO_TYPE:
	{
		struct ctio_to_2xxx *entry = (struct ctio_to_2xxx *)pkt;
		qlt_do_ctio_completion(vha, entry->handle,
		    le16_to_cpu(entry->status)|(pkt->entry_status << 16),
		    entry);
		break;
	}

	case CTIO_A64_TYPE:
	{
		struct ctio_to_2xxx *entry = (struct ctio_to_2xxx *)pkt;
		qlt_do_ctio_completion(vha, entry->handle,
		    le16_to_cpu(entry->status)|(pkt->entry_status << 16),
		    entry);
		break;
	}

	case IMMED_NOTIFY_TYPE:
		ql_dbg(ql_dbg_tgt, vha, 0xe035, "%s", "IMMED_NOTIFY\n");
		qlt_handle_imm_notify(vha, (struct imm_ntfy_from_isp *)pkt);
		break;

	case NOTIFY_ACK_TYPE:
		if (tgt->notify_ack_expected > 0) {
			struct nack_to_isp *entry = (struct nack_to_isp *)pkt;
			ql_dbg(ql_dbg_tgt, vha, 0xe036,
			    "NOTIFY_ACK seq %08x status %x\n",
			    le16_to_cpu(entry->u.isp2x.seq_id),
			    le16_to_cpu(entry->u.isp2x.status));
			tgt->notify_ack_expected--;
			if (entry->u.isp2x.status !=
			    __constant_cpu_to_le16(NOTIFY_ACK_SUCCESS)) {
				ql_dbg(ql_dbg_tgt, vha, 0xe061,
				    "qla_target(%d): NOTIFY_ACK "
				    "failed %x\n", vha->vp_idx,
				    le16_to_cpu(entry->u.isp2x.status));
			}
		} else {
			ql_dbg(ql_dbg_tgt, vha, 0xe062,
			    "qla_target(%d): Unexpected NOTIFY_ACK received\n",
			    vha->vp_idx);
		}
		break;

	case ABTS_RECV_24XX:
		ql_dbg(ql_dbg_tgt, vha, 0xe037,
		    "ABTS_RECV_24XX: instance %d\n", vha->vp_idx);
		qlt_24xx_handle_abts(vha, (struct abts_recv_from_24xx *)pkt);
		break;

	case ABTS_RESP_24XX:
		if (tgt->abts_resp_expected > 0) {
			struct abts_resp_from_24xx_fw *entry =
				(struct abts_resp_from_24xx_fw *)pkt;
			ql_dbg(ql_dbg_tgt, vha, 0xe038,
			    "ABTS_RESP_24XX: compl_status %x\n",
			    entry->compl_status);
			tgt->abts_resp_expected--;
			if (le16_to_cpu(entry->compl_status) !=
			    ABTS_RESP_COMPL_SUCCESS) {
				if ((entry->error_subcode1 == 0x1E) &&
				    (entry->error_subcode2 == 0)) {
					/*
					 * We've got a race here: aborted
					 * exchange not terminated, i.e.
					 * response for the aborted command was
					 * sent between the abort request was
					 * received and processed.
					 * Unfortunately, the firmware has a
					 * silly requirement that all aborted
					 * exchanges must be explicitely
					 * terminated, otherwise it refuses to
					 * send responses for the abort
					 * requests. So, we have to
					 * (re)terminate the exchange and retry
					 * the abort response.
					 */
					qlt_24xx_retry_term_exchange(vha,
					    entry);
				} else
					ql_dbg(ql_dbg_tgt, vha, 0xe063,
					    "qla_target(%d): ABTS_RESP_24XX "
					    "failed %x (subcode %x:%x)",
					    vha->vp_idx, entry->compl_status,
					    entry->error_subcode1,
					    entry->error_subcode2);
			}
		} else {
			ql_dbg(ql_dbg_tgt, vha, 0xe064,
			    "qla_target(%d): Unexpected ABTS_RESP_24XX "
			    "received\n", vha->vp_idx);
		}
		break;

	default:
		ql_dbg(ql_dbg_tgt, vha, 0xe065,
		    "qla_target(%d): Received unknown response pkt "
		    "type %x\n", vha->vp_idx, pkt->entry_type);
		break;
	}

	tgt->irq_cmd_count--;
}

/*
 * ha->hardware_lock supposed to be held on entry. Might drop it, then reaquire
 */
void qlt_async_event(uint16_t code, struct scsi_qla_host *vha,
	uint16_t *mailbox)
{
	struct qla_hw_data *ha = vha->hw;
	struct qla_tgt *tgt = vha->vha_tgt.qla_tgt;
	int login_code;

	if (!ha->tgt.tgt_ops)
		return;

	if (unlikely(tgt == NULL)) {
		ql_dbg(ql_dbg_tgt, vha, 0xe03a,
		    "ASYNC EVENT %#x, but no tgt (ha %p)\n", code, ha);
		return;
	}

	if (((code == MBA_POINT_TO_POINT) || (code == MBA_CHG_IN_CONNECTION)) &&
	    IS_QLA2100(ha))
		return;
	/*
	 * In tgt_stop mode we also should allow all requests to pass.
	 * Otherwise, some commands can stuck.
	 */

	tgt->irq_cmd_count++;

	switch (code) {
	case MBA_RESET:			/* Reset */
	case MBA_SYSTEM_ERR:		/* System Error */
	case MBA_REQ_TRANSFER_ERR:	/* Request Transfer Error */
	case MBA_RSP_TRANSFER_ERR:	/* Response Transfer Error */
		ql_dbg(ql_dbg_tgt_mgt, vha, 0xf03a,
		    "qla_target(%d): System error async event %#x "
		    "occurred", vha->vp_idx, code);
		break;
	case MBA_WAKEUP_THRES:		/* Request Queue Wake-up. */
		set_bit(ISP_ABORT_NEEDED, &vha->dpc_flags);
		break;

	case MBA_LOOP_UP:
	{
		ql_dbg(ql_dbg_tgt_mgt, vha, 0xf03b,
		    "qla_target(%d): Async LOOP_UP occurred "
		    "(m[0]=%x, m[1]=%x, m[2]=%x, m[3]=%x)", vha->vp_idx,
		    le16_to_cpu(mailbox[0]), le16_to_cpu(mailbox[1]),
		    le16_to_cpu(mailbox[2]), le16_to_cpu(mailbox[3]));
		if (tgt->link_reinit_iocb_pending) {
			qlt_send_notify_ack(vha, (void *)&tgt->link_reinit_iocb,
			    0, 0, 0, 0, 0, 0);
			tgt->link_reinit_iocb_pending = 0;
		}
		break;
	}

	case MBA_LIP_OCCURRED:
	case MBA_LOOP_DOWN:
	case MBA_LIP_RESET:
	case MBA_RSCN_UPDATE:
		ql_dbg(ql_dbg_tgt_mgt, vha, 0xf03c,
		    "qla_target(%d): Async event %#x occurred "
		    "(m[0]=%x, m[1]=%x, m[2]=%x, m[3]=%x)", vha->vp_idx, code,
		    le16_to_cpu(mailbox[0]), le16_to_cpu(mailbox[1]),
		    le16_to_cpu(mailbox[2]), le16_to_cpu(mailbox[3]));
		break;

	case MBA_PORT_UPDATE:
		ql_dbg(ql_dbg_tgt_mgt, vha, 0xf03d,
		    "qla_target(%d): Port update async event %#x "
		    "occurred: updating the ports database (m[0]=%x, m[1]=%x, "
		    "m[2]=%x, m[3]=%x)", vha->vp_idx, code,
		    le16_to_cpu(mailbox[0]), le16_to_cpu(mailbox[1]),
		    le16_to_cpu(mailbox[2]), le16_to_cpu(mailbox[3]));

		login_code = le16_to_cpu(mailbox[2]);
		if (login_code == 0x4)
			ql_dbg(ql_dbg_tgt_mgt, vha, 0xf03e,
			    "Async MB 2: Got PLOGI Complete\n");
		else if (login_code == 0x7)
			ql_dbg(ql_dbg_tgt_mgt, vha, 0xf03f,
			    "Async MB 2: Port Logged Out\n");
		break;

	default:
		break;
	}

	tgt->irq_cmd_count--;
}

static fc_port_t *qlt_get_port_database(struct scsi_qla_host *vha,
	uint16_t loop_id)
{
	fc_port_t *fcport;
	int rc;

	fcport = kzalloc(sizeof(*fcport), GFP_KERNEL);
	if (!fcport) {
		ql_dbg(ql_dbg_tgt_mgt, vha, 0xf06f,
		    "qla_target(%d): Allocation of tmp FC port failed",
		    vha->vp_idx);
		return NULL;
	}

	fcport->loop_id = loop_id;

	rc = qla2x00_get_port_database(vha, fcport, 0);
	if (rc != QLA_SUCCESS) {
		ql_dbg(ql_dbg_tgt_mgt, vha, 0xf070,
		    "qla_target(%d): Failed to retrieve fcport "
		    "information -- get_port_database() returned %x "
		    "(loop_id=0x%04x)", vha->vp_idx, rc, loop_id);
		kfree(fcport);
		return NULL;
	}

	return fcport;
}

/* Must be called under tgt_mutex */
static struct qla_tgt_sess *qlt_make_local_sess(struct scsi_qla_host *vha,
	uint8_t *s_id)
{
	struct qla_tgt_sess *sess = NULL;
	fc_port_t *fcport = NULL;
	int rc, global_resets;
	uint16_t loop_id = 0;

retry:
	global_resets =
	    atomic_read(&vha->vha_tgt.qla_tgt->tgt_global_resets_count);

	rc = qla24xx_get_loop_id(vha, s_id, &loop_id);
	if (rc != 0) {
		if ((s_id[0] == 0xFF) &&
		    (s_id[1] == 0xFC)) {
			/*
			 * This is Domain Controller, so it should be
			 * OK to drop SCSI commands from it.
			 */
			ql_dbg(ql_dbg_tgt_mgt, vha, 0xf042,
			    "Unable to find initiator with S_ID %x:%x:%x",
			    s_id[0], s_id[1], s_id[2]);
		} else
			ql_dbg(ql_dbg_tgt_mgt, vha, 0xf071,
			    "qla_target(%d): Unable to find "
			    "initiator with S_ID %x:%x:%x",
			    vha->vp_idx, s_id[0], s_id[1],
			    s_id[2]);
		return NULL;
	}

	fcport = qlt_get_port_database(vha, loop_id);
	if (!fcport)
		return NULL;

	if (global_resets !=
	    atomic_read(&vha->vha_tgt.qla_tgt->tgt_global_resets_count)) {
		ql_dbg(ql_dbg_tgt_mgt, vha, 0xf043,
		    "qla_target(%d): global reset during session discovery "
		    "(counter was %d, new %d), retrying", vha->vp_idx,
		    global_resets,
		    atomic_read(&vha->vha_tgt.
			qla_tgt->tgt_global_resets_count));
		goto retry;
	}

	sess = qlt_create_sess(vha, fcport, true);

	kfree(fcport);
	return sess;
}

static void qlt_abort_work(struct qla_tgt *tgt,
	struct qla_tgt_sess_work_param *prm)
{
	struct scsi_qla_host *vha = tgt->vha;
	struct qla_hw_data *ha = vha->hw;
	struct qla_tgt_sess *sess = NULL;
	unsigned long flags;
	uint32_t be_s_id;
	uint8_t s_id[3];
	int rc;

	spin_lock_irqsave(&ha->hardware_lock, flags);

	if (tgt->tgt_stop)
		goto out_term;

	s_id[0] = prm->abts.fcp_hdr_le.s_id[2];
	s_id[1] = prm->abts.fcp_hdr_le.s_id[1];
	s_id[2] = prm->abts.fcp_hdr_le.s_id[0];

	sess = ha->tgt.tgt_ops->find_sess_by_s_id(vha,
	    (unsigned char *)&be_s_id);
	if (!sess) {
		spin_unlock_irqrestore(&ha->hardware_lock, flags);

		mutex_lock(&vha->vha_tgt.tgt_mutex);
		sess = qlt_make_local_sess(vha, s_id);
		/* sess has got an extra creation ref */
		mutex_unlock(&vha->vha_tgt.tgt_mutex);

		spin_lock_irqsave(&ha->hardware_lock, flags);
		if (!sess)
			goto out_term;
	} else {
		kref_get(&sess->se_sess->sess_kref);
	}

	if (tgt->tgt_stop)
		goto out_term;

	rc = __qlt_24xx_handle_abts(vha, &prm->abts, sess);
	if (rc != 0)
		goto out_term;

	ha->tgt.tgt_ops->put_sess(sess);
	spin_unlock_irqrestore(&ha->hardware_lock, flags);
	return;

out_term:
	qlt_24xx_send_abts_resp(vha, &prm->abts, FCP_TMF_REJECTED, false);
	if (sess)
		ha->tgt.tgt_ops->put_sess(sess);
	spin_unlock_irqrestore(&ha->hardware_lock, flags);
}

static void qlt_tmr_work(struct qla_tgt *tgt,
	struct qla_tgt_sess_work_param *prm)
{
	struct atio_from_isp *a = &prm->tm_iocb2;
	struct scsi_qla_host *vha = tgt->vha;
	struct qla_hw_data *ha = vha->hw;
	struct qla_tgt_sess *sess = NULL;
	unsigned long flags;
	uint8_t *s_id = NULL; /* to hide compiler warnings */
	int rc;
	uint32_t lun, unpacked_lun;
	int lun_size, fn;
	void *iocb;

	spin_lock_irqsave(&ha->hardware_lock, flags);

	if (tgt->tgt_stop)
		goto out_term;

	s_id = prm->tm_iocb2.u.isp24.fcp_hdr.s_id;
	sess = ha->tgt.tgt_ops->find_sess_by_s_id(vha, s_id);
	if (!sess) {
		spin_unlock_irqrestore(&ha->hardware_lock, flags);

		mutex_lock(&vha->vha_tgt.tgt_mutex);
		sess = qlt_make_local_sess(vha, s_id);
		/* sess has got an extra creation ref */
		mutex_unlock(&vha->vha_tgt.tgt_mutex);

		spin_lock_irqsave(&ha->hardware_lock, flags);
		if (!sess)
			goto out_term;
	} else {
		kref_get(&sess->se_sess->sess_kref);
	}

	iocb = a;
	lun = a->u.isp24.fcp_cmnd.lun;
	lun_size = sizeof(lun);
	fn = a->u.isp24.fcp_cmnd.task_mgmt_flags;
	unpacked_lun = scsilun_to_int((struct scsi_lun *)&lun);

	rc = qlt_issue_task_mgmt(sess, unpacked_lun, fn, iocb, 0);
	if (rc != 0)
		goto out_term;

	ha->tgt.tgt_ops->put_sess(sess);
	spin_unlock_irqrestore(&ha->hardware_lock, flags);
	return;

out_term:
	qlt_send_term_exchange(vha, NULL, &prm->tm_iocb2, 1);
	if (sess)
		ha->tgt.tgt_ops->put_sess(sess);
	spin_unlock_irqrestore(&ha->hardware_lock, flags);
}

static void qlt_sess_work_fn(struct work_struct *work)
{
	struct qla_tgt *tgt = container_of(work, struct qla_tgt, sess_work);
	struct scsi_qla_host *vha = tgt->vha;
	unsigned long flags;

	ql_dbg(ql_dbg_tgt_mgt, vha, 0xf000, "Sess work (tgt %p)", tgt);

	spin_lock_irqsave(&tgt->sess_work_lock, flags);
	while (!list_empty(&tgt->sess_works_list)) {
		struct qla_tgt_sess_work_param *prm = list_entry(
		    tgt->sess_works_list.next, typeof(*prm),
		    sess_works_list_entry);

		/*
		 * This work can be scheduled on several CPUs at time, so we
		 * must delete the entry to eliminate double processing
		 */
		list_del(&prm->sess_works_list_entry);

		spin_unlock_irqrestore(&tgt->sess_work_lock, flags);

		switch (prm->type) {
		case QLA_TGT_SESS_WORK_ABORT:
			qlt_abort_work(tgt, prm);
			break;
		case QLA_TGT_SESS_WORK_TM:
			qlt_tmr_work(tgt, prm);
			break;
		default:
			BUG_ON(1);
			break;
		}

		spin_lock_irqsave(&tgt->sess_work_lock, flags);

		kfree(prm);
	}
	spin_unlock_irqrestore(&tgt->sess_work_lock, flags);
}

/* Must be called under tgt_host_action_mutex */
int qlt_add_target(struct qla_hw_data *ha, struct scsi_qla_host *base_vha)
{
	struct qla_tgt *tgt;

	if (!QLA_TGT_MODE_ENABLED())
		return 0;

	if (!IS_TGT_MODE_CAPABLE(ha)) {
		ql_log(ql_log_warn, base_vha, 0xe070,
		    "This adapter does not support target mode.\n");
		return 0;
	}

	ql_dbg(ql_dbg_tgt, base_vha, 0xe03b,
	    "Registering target for host %ld(%p).\n", base_vha->host_no, ha);

	BUG_ON(base_vha->vha_tgt.qla_tgt != NULL);

	tgt = kzalloc(sizeof(struct qla_tgt), GFP_KERNEL);
	if (!tgt) {
		ql_dbg(ql_dbg_tgt, base_vha, 0xe066,
		    "Unable to allocate struct qla_tgt\n");
		return -ENOMEM;
	}

	if (!(base_vha->host->hostt->supported_mode & MODE_TARGET))
		base_vha->host->hostt->supported_mode |= MODE_TARGET;

	tgt->ha = ha;
	tgt->vha = base_vha;
	init_waitqueue_head(&tgt->waitQ);
	INIT_LIST_HEAD(&tgt->sess_list);
	INIT_LIST_HEAD(&tgt->del_sess_list);
	INIT_DELAYED_WORK(&tgt->sess_del_work,
		(void (*)(struct work_struct *))qlt_del_sess_work_fn);
	spin_lock_init(&tgt->sess_work_lock);
	INIT_WORK(&tgt->sess_work, qlt_sess_work_fn);
	INIT_LIST_HEAD(&tgt->sess_works_list);
	spin_lock_init(&tgt->srr_lock);
	INIT_LIST_HEAD(&tgt->srr_ctio_list);
	INIT_LIST_HEAD(&tgt->srr_imm_list);
	INIT_WORK(&tgt->srr_work, qlt_handle_srr_work);
	atomic_set(&tgt->tgt_global_resets_count, 0);

	base_vha->vha_tgt.qla_tgt = tgt;

	ql_dbg(ql_dbg_tgt, base_vha, 0xe067,
		"qla_target(%d): using 64 Bit PCI addressing",
		base_vha->vp_idx);
	tgt->tgt_enable_64bit_addr = 1;
	/* 3 is reserved */
	tgt->sg_tablesize = QLA_TGT_MAX_SG_24XX(base_vha->req->length - 3);
	tgt->datasegs_per_cmd = QLA_TGT_DATASEGS_PER_CMD_24XX;
	tgt->datasegs_per_cont = QLA_TGT_DATASEGS_PER_CONT_24XX;

	if (base_vha->fc_vport)
		return 0;

	mutex_lock(&qla_tgt_mutex);
	list_add_tail(&tgt->tgt_list_entry, &qla_tgt_glist);
	mutex_unlock(&qla_tgt_mutex);

	return 0;
}

/* Must be called under tgt_host_action_mutex */
int qlt_remove_target(struct qla_hw_data *ha, struct scsi_qla_host *vha)
{
	if (!vha->vha_tgt.qla_tgt)
		return 0;

	if (vha->fc_vport) {
		qlt_release(vha->vha_tgt.qla_tgt);
		return 0;
	}

	/* free left over qfull cmds */
	qlt_init_term_exchange(vha);

	mutex_lock(&qla_tgt_mutex);
	list_del(&vha->vha_tgt.qla_tgt->tgt_list_entry);
	mutex_unlock(&qla_tgt_mutex);

	ql_dbg(ql_dbg_tgt, vha, 0xe03c, "Unregistering target for host %ld(%p)",
	    vha->host_no, ha);
	qlt_release(vha->vha_tgt.qla_tgt);

	return 0;
}

static void qlt_lport_dump(struct scsi_qla_host *vha, u64 wwpn,
	unsigned char *b)
{
	int i;

	pr_debug("qla2xxx HW vha->node_name: ");
	for (i = 0; i < WWN_SIZE; i++)
		pr_debug("%02x ", vha->node_name[i]);
	pr_debug("\n");
	pr_debug("qla2xxx HW vha->port_name: ");
	for (i = 0; i < WWN_SIZE; i++)
		pr_debug("%02x ", vha->port_name[i]);
	pr_debug("\n");

	pr_debug("qla2xxx passed configfs WWPN: ");
	put_unaligned_be64(wwpn, b);
	for (i = 0; i < WWN_SIZE; i++)
		pr_debug("%02x ", b[i]);
	pr_debug("\n");
}

/**
 * qla_tgt_lport_register - register lport with external module
 *
 * @qla_tgt_ops: Pointer for tcm_qla2xxx qla_tgt_ops
 * @wwpn: Passwd FC target WWPN
 * @callback:  lport initialization callback for tcm_qla2xxx code
 * @target_lport_ptr: pointer for tcm_qla2xxx specific lport data
 */
int qlt_lport_register(void *target_lport_ptr, u64 phys_wwpn,
		       u64 npiv_wwpn, u64 npiv_wwnn,
		       int (*callback)(struct scsi_qla_host *, void *, u64, u64))
{
	struct qla_tgt *tgt;
	struct scsi_qla_host *vha;
	struct qla_hw_data *ha;
	struct Scsi_Host *host;
	unsigned long flags;
	int rc;
	u8 b[WWN_SIZE];

	mutex_lock(&qla_tgt_mutex);
	list_for_each_entry(tgt, &qla_tgt_glist, tgt_list_entry) {
		vha = tgt->vha;
		ha = vha->hw;

		host = vha->host;
		if (!host)
			continue;

		if (!(host->hostt->supported_mode & MODE_TARGET))
			continue;

		spin_lock_irqsave(&ha->hardware_lock, flags);
		if ((!npiv_wwpn || !npiv_wwnn) && host->active_mode & MODE_TARGET) {
			pr_debug("MODE_TARGET already active on qla2xxx(%d)\n",
			    host->host_no);
			spin_unlock_irqrestore(&ha->hardware_lock, flags);
			continue;
		}
		if (tgt->tgt_stop) {
			pr_debug("MODE_TARGET in shutdown on qla2xxx(%d)\n",
				 host->host_no);
			spin_unlock_irqrestore(&ha->hardware_lock, flags);
			continue;
		}
		spin_unlock_irqrestore(&ha->hardware_lock, flags);

		if (!scsi_host_get(host)) {
			ql_dbg(ql_dbg_tgt, vha, 0xe068,
			    "Unable to scsi_host_get() for"
			    " qla2xxx scsi_host\n");
			continue;
		}
		qlt_lport_dump(vha, phys_wwpn, b);

		if (memcmp(vha->port_name, b, WWN_SIZE)) {
			scsi_host_put(host);
			continue;
		}
		rc = (*callback)(vha, target_lport_ptr, npiv_wwpn, npiv_wwnn);
		if (rc != 0)
			scsi_host_put(host);

		mutex_unlock(&qla_tgt_mutex);
		return rc;
	}
	mutex_unlock(&qla_tgt_mutex);

	return -ENODEV;
}
EXPORT_SYMBOL(qlt_lport_register);

/**
 * qla_tgt_lport_deregister - Degister lport
 *
 * @vha:  Registered scsi_qla_host pointer
 */
void qlt_lport_deregister(struct scsi_qla_host *vha)
{
	struct qla_hw_data *ha = vha->hw;
	struct Scsi_Host *sh = vha->host;
	/*
	 * Clear the target_lport_ptr qla_target_template pointer in qla_hw_data
	 */
	vha->vha_tgt.target_lport_ptr = NULL;
	ha->tgt.tgt_ops = NULL;
	/*
	 * Release the Scsi_Host reference for the underlying qla2xxx host
	 */
	scsi_host_put(sh);
}
EXPORT_SYMBOL(qlt_lport_deregister);

/* Must be called under HW lock */
static void qlt_set_mode(struct scsi_qla_host *vha)
{
	struct qla_hw_data *ha = vha->hw;

	switch (ql2x_ini_mode) {
	case QLA2XXX_INI_MODE_DISABLED:
	case QLA2XXX_INI_MODE_EXCLUSIVE:
		vha->host->active_mode = MODE_TARGET;
		break;
	case QLA2XXX_INI_MODE_ENABLED:
		vha->host->active_mode |= MODE_TARGET;
		break;
	default:
		break;
	}

	if (ha->tgt.ini_mode_force_reverse)
		qla_reverse_ini_mode(vha);
}

/* Must be called under HW lock */
static void qlt_clear_mode(struct scsi_qla_host *vha)
{
	struct qla_hw_data *ha = vha->hw;

	switch (ql2x_ini_mode) {
	case QLA2XXX_INI_MODE_DISABLED:
		vha->host->active_mode = MODE_UNKNOWN;
		break;
	case QLA2XXX_INI_MODE_EXCLUSIVE:
		vha->host->active_mode = MODE_INITIATOR;
		break;
	case QLA2XXX_INI_MODE_ENABLED:
		vha->host->active_mode &= ~MODE_TARGET;
		break;
	default:
		break;
	}

	if (ha->tgt.ini_mode_force_reverse)
		qla_reverse_ini_mode(vha);
}

/*
 * qla_tgt_enable_vha - NO LOCK HELD
 *
 * host_reset, bring up w/ Target Mode Enabled
 */
void
qlt_enable_vha(struct scsi_qla_host *vha)
{
	struct qla_hw_data *ha = vha->hw;
	struct qla_tgt *tgt = vha->vha_tgt.qla_tgt;
	unsigned long flags;
	scsi_qla_host_t *base_vha = pci_get_drvdata(ha->pdev);

	if (!tgt) {
		ql_dbg(ql_dbg_tgt, vha, 0xe069,
		    "Unable to locate qla_tgt pointer from"
		    " struct qla_hw_data\n");
		dump_stack();
		return;
	}

	spin_lock_irqsave(&ha->hardware_lock, flags);
	tgt->tgt_stopped = 0;
	qlt_set_mode(vha);
	spin_unlock_irqrestore(&ha->hardware_lock, flags);

	if (vha->vp_idx) {
		qla24xx_disable_vp(vha);
		qla24xx_enable_vp(vha);
	} else {
		set_bit(ISP_ABORT_NEEDED, &base_vha->dpc_flags);
		qla2xxx_wake_dpc(base_vha);
		qla2x00_wait_for_hba_online(base_vha);
	}
}
EXPORT_SYMBOL(qlt_enable_vha);

/*
 * qla_tgt_disable_vha - NO LOCK HELD
 *
 * Disable Target Mode and reset the adapter
 */
static void qlt_disable_vha(struct scsi_qla_host *vha)
{
	struct qla_hw_data *ha = vha->hw;
	struct qla_tgt *tgt = vha->vha_tgt.qla_tgt;
	unsigned long flags;

	if (!tgt) {
		ql_dbg(ql_dbg_tgt, vha, 0xe06a,
		    "Unable to locate qla_tgt pointer from"
		    " struct qla_hw_data\n");
		dump_stack();
		return;
	}

	spin_lock_irqsave(&ha->hardware_lock, flags);
	qlt_clear_mode(vha);
	spin_unlock_irqrestore(&ha->hardware_lock, flags);

	set_bit(ISP_ABORT_NEEDED, &vha->dpc_flags);
	qla2xxx_wake_dpc(vha);
	qla2x00_wait_for_hba_online(vha);
}

/*
 * Called from qla_init.c:qla24xx_vport_create() contex to setup
 * the target mode specific struct scsi_qla_host and struct qla_hw_data
 * members.
 */
void
qlt_vport_create(struct scsi_qla_host *vha, struct qla_hw_data *ha)
{
	if (!qla_tgt_mode_enabled(vha))
		return;

	vha->vha_tgt.qla_tgt = NULL;

	mutex_init(&vha->vha_tgt.tgt_mutex);
	mutex_init(&vha->vha_tgt.tgt_host_action_mutex);

	qlt_clear_mode(vha);

	/*
	 * NOTE: Currently the value is kept the same for <24xx and
	 * >=24xx ISPs. If it is necessary to change it,
	 * the check should be added for specific ISPs,
	 * assigning the value appropriately.
	 */
	ha->tgt.atio_q_length = ATIO_ENTRY_CNT_24XX;

	qlt_add_target(ha, vha);
}

void
qlt_rff_id(struct scsi_qla_host *vha, struct ct_sns_req *ct_req)
{
	/*
	 * FC-4 Feature bit 0 indicates target functionality to the name server.
	 */
	if (qla_tgt_mode_enabled(vha)) {
		if (qla_ini_mode_enabled(vha))
			ct_req->req.rff_id.fc4_feature = BIT_0 | BIT_1;
		else
			ct_req->req.rff_id.fc4_feature = BIT_0;
	} else if (qla_ini_mode_enabled(vha)) {
		ct_req->req.rff_id.fc4_feature = BIT_1;
	}
}

/*
 * qlt_init_atio_q_entries() - Initializes ATIO queue entries.
 * @ha: HA context
 *
 * Beginning of ATIO ring has initialization control block already built
 * by nvram config routine.
 *
 * Returns 0 on success.
 */
void
qlt_init_atio_q_entries(struct scsi_qla_host *vha)
{
	struct qla_hw_data *ha = vha->hw;
	uint16_t cnt;
	struct atio_from_isp *pkt = (struct atio_from_isp *)ha->tgt.atio_ring;

	if (!qla_tgt_mode_enabled(vha))
		return;

	for (cnt = 0; cnt < ha->tgt.atio_q_length; cnt++) {
		pkt->u.raw.signature = ATIO_PROCESSED;
		pkt++;
	}

}

/*
 * qlt_24xx_process_atio_queue() - Process ATIO queue entries.
 * @ha: SCSI driver HA context
 */
void
qlt_24xx_process_atio_queue(struct scsi_qla_host *vha)
{
	struct qla_hw_data *ha = vha->hw;
	struct atio_from_isp *pkt;
	int cnt, i;

	if (!vha->flags.online)
		return;

	while (ha->tgt.atio_ring_ptr->signature != ATIO_PROCESSED) {
		pkt = (struct atio_from_isp *)ha->tgt.atio_ring_ptr;
		cnt = pkt->u.raw.entry_count;

		qlt_24xx_atio_pkt_all_vps(vha, (struct atio_from_isp *)pkt);

		for (i = 0; i < cnt; i++) {
			ha->tgt.atio_ring_index++;
			if (ha->tgt.atio_ring_index == ha->tgt.atio_q_length) {
				ha->tgt.atio_ring_index = 0;
				ha->tgt.atio_ring_ptr = ha->tgt.atio_ring;
			} else
				ha->tgt.atio_ring_ptr++;

			pkt->u.raw.signature = ATIO_PROCESSED;
			pkt = (struct atio_from_isp *)ha->tgt.atio_ring_ptr;
		}
		wmb();
	}

	/* Adjust ring index */
	WRT_REG_DWORD(ISP_ATIO_Q_OUT(vha), ha->tgt.atio_ring_index);
}

void
qlt_24xx_config_rings(struct scsi_qla_host *vha)
{
	struct qla_hw_data *ha = vha->hw;
	if (!QLA_TGT_MODE_ENABLED())
		return;

	WRT_REG_DWORD(ISP_ATIO_Q_IN(vha), 0);
	WRT_REG_DWORD(ISP_ATIO_Q_OUT(vha), 0);
	RD_REG_DWORD(ISP_ATIO_Q_OUT(vha));

	if (IS_ATIO_MSIX_CAPABLE(ha)) {
		struct qla_msix_entry *msix = &ha->msix_entries[2];
		struct init_cb_24xx *icb = (struct init_cb_24xx *)ha->init_cb;

		icb->msix_atio = cpu_to_le16(msix->entry);
		ql_dbg(ql_dbg_init, vha, 0xf072,
		    "Registering ICB vector 0x%x for atio que.\n",
		    msix->entry);
	}
}

void
qlt_24xx_config_nvram_stage1(struct scsi_qla_host *vha, struct nvram_24xx *nv)
{
	struct qla_hw_data *ha = vha->hw;

	if (qla_tgt_mode_enabled(vha)) {
		if (!ha->tgt.saved_set) {
			/* We save only once */
			ha->tgt.saved_exchange_count = nv->exchange_count;
			ha->tgt.saved_firmware_options_1 =
			    nv->firmware_options_1;
			ha->tgt.saved_firmware_options_2 =
			    nv->firmware_options_2;
			ha->tgt.saved_firmware_options_3 =
			    nv->firmware_options_3;
			ha->tgt.saved_set = 1;
		}

		nv->exchange_count = __constant_cpu_to_le16(0xFFFF);

		/* Enable target mode */
		nv->firmware_options_1 |= __constant_cpu_to_le32(BIT_4);

		/* Disable ini mode, if requested */
		if (!qla_ini_mode_enabled(vha))
			nv->firmware_options_1 |= __constant_cpu_to_le32(BIT_5);

		/* Disable Full Login after LIP */
		nv->firmware_options_1 &= __constant_cpu_to_le32(~BIT_13);
		/* Enable initial LIP */
		nv->firmware_options_1 &= __constant_cpu_to_le32(~BIT_9);
		if (ql2xtgt_tape_enable)
			/* Enable FC Tape support */
			nv->firmware_options_2 |= cpu_to_le32(BIT_12);
		else
			/* Disable FC Tape support */
			nv->firmware_options_2 &= cpu_to_le32(~BIT_12);

		/* Disable Full Login after LIP */
		nv->host_p &= __constant_cpu_to_le32(~BIT_10);
		/* Enable target PRLI control */
		nv->firmware_options_2 |= __constant_cpu_to_le32(BIT_14);
	} else {
		if (ha->tgt.saved_set) {
			nv->exchange_count = ha->tgt.saved_exchange_count;
			nv->firmware_options_1 =
			    ha->tgt.saved_firmware_options_1;
			nv->firmware_options_2 =
			    ha->tgt.saved_firmware_options_2;
			nv->firmware_options_3 =
			    ha->tgt.saved_firmware_options_3;
		}
		return;
	}

	/* out-of-order frames reassembly */
	nv->firmware_options_3 |= BIT_6|BIT_9;

	if (ha->tgt.enable_class_2) {
		if (vha->flags.init_done)
			fc_host_supported_classes(vha->host) =
				FC_COS_CLASS2 | FC_COS_CLASS3;

		nv->firmware_options_2 |= __constant_cpu_to_le32(BIT_8);
	} else {
		if (vha->flags.init_done)
			fc_host_supported_classes(vha->host) = FC_COS_CLASS3;

		nv->firmware_options_2 &= ~__constant_cpu_to_le32(BIT_8);
	}
}

void
qlt_24xx_config_nvram_stage2(struct scsi_qla_host *vha,
	struct init_cb_24xx *icb)
{
	struct qla_hw_data *ha = vha->hw;

	if (ha->tgt.node_name_set) {
		memcpy(icb->node_name, ha->tgt.tgt_node_name, WWN_SIZE);
		icb->firmware_options_1 |= __constant_cpu_to_le32(BIT_14);
	}
}

void
qlt_81xx_config_nvram_stage1(struct scsi_qla_host *vha, struct nvram_81xx *nv)
{
	struct qla_hw_data *ha = vha->hw;

	if (!QLA_TGT_MODE_ENABLED())
		return;

	if (qla_tgt_mode_enabled(vha)) {
		if (!ha->tgt.saved_set) {
			/* We save only once */
			ha->tgt.saved_exchange_count = nv->exchange_count;
			ha->tgt.saved_firmware_options_1 =
			    nv->firmware_options_1;
			ha->tgt.saved_firmware_options_2 =
			    nv->firmware_options_2;
			ha->tgt.saved_firmware_options_3 =
			    nv->firmware_options_3;
			ha->tgt.saved_set = 1;
		}

		nv->exchange_count = __constant_cpu_to_le16(0xFFFF);

		/* Enable target mode */
		nv->firmware_options_1 |= __constant_cpu_to_le32(BIT_4);

		/* Disable ini mode, if requested */
		if (!qla_ini_mode_enabled(vha))
			nv->firmware_options_1 |=
			    __constant_cpu_to_le32(BIT_5);

		/* Disable Full Login after LIP */
		nv->firmware_options_1 &= __constant_cpu_to_le32(~BIT_13);
		/* Enable initial LIP */
		nv->firmware_options_1 &= __constant_cpu_to_le32(~BIT_9);
		if (ql2xtgt_tape_enable)
			/* Enable FC tape support */
			nv->firmware_options_2 |= cpu_to_le32(BIT_12);
		else
			/* Disable FC tape support */
			nv->firmware_options_2 &= cpu_to_le32(~BIT_12);

		/* Disable Full Login after LIP */
		nv->host_p &= __constant_cpu_to_le32(~BIT_10);
		/* Enable target PRLI control */
		nv->firmware_options_2 |= __constant_cpu_to_le32(BIT_14);
	} else {
		if (ha->tgt.saved_set) {
			nv->exchange_count = ha->tgt.saved_exchange_count;
			nv->firmware_options_1 =
			    ha->tgt.saved_firmware_options_1;
			nv->firmware_options_2 =
			    ha->tgt.saved_firmware_options_2;
			nv->firmware_options_3 =
			    ha->tgt.saved_firmware_options_3;
		}
		return;
	}

	/* out-of-order frames reassembly */
	nv->firmware_options_3 |= BIT_6|BIT_9;

	if (ha->tgt.enable_class_2) {
		if (vha->flags.init_done)
			fc_host_supported_classes(vha->host) =
				FC_COS_CLASS2 | FC_COS_CLASS3;

		nv->firmware_options_2 |= __constant_cpu_to_le32(BIT_8);
	} else {
		if (vha->flags.init_done)
			fc_host_supported_classes(vha->host) = FC_COS_CLASS3;

		nv->firmware_options_2 &= ~__constant_cpu_to_le32(BIT_8);
	}
}

void
qlt_81xx_config_nvram_stage2(struct scsi_qla_host *vha,
	struct init_cb_81xx *icb)
{
	struct qla_hw_data *ha = vha->hw;

	if (!QLA_TGT_MODE_ENABLED())
		return;

	if (ha->tgt.node_name_set) {
		memcpy(icb->node_name, ha->tgt.tgt_node_name, WWN_SIZE);
		icb->firmware_options_1 |= __constant_cpu_to_le32(BIT_14);
	}
}

void
qlt_83xx_iospace_config(struct qla_hw_data *ha)
{
	if (!QLA_TGT_MODE_ENABLED())
		return;

	ha->msix_count += 1; /* For ATIO Q */
}

int
qlt_24xx_process_response_error(struct scsi_qla_host *vha,
	struct sts_entry_24xx *pkt)
{
	switch (pkt->entry_type) {
	case ABTS_RECV_24XX:
	case ABTS_RESP_24XX:
	case CTIO_TYPE7:
	case NOTIFY_ACK_TYPE:
	case CTIO_CRC2:
		return 1;
	default:
		return 0;
	}
}

void
qlt_modify_vp_config(struct scsi_qla_host *vha,
	struct vp_config_entry_24xx *vpmod)
{
	if (qla_tgt_mode_enabled(vha))
		vpmod->options_idx1 &= ~BIT_5;
	/* Disable ini mode, if requested */
	if (!qla_ini_mode_enabled(vha))
		vpmod->options_idx1 &= ~BIT_4;
}

void
qlt_probe_one_stage1(struct scsi_qla_host *base_vha, struct qla_hw_data *ha)
{
	if (!QLA_TGT_MODE_ENABLED())
		return;

	if  (ha->mqenable || IS_QLA83XX(ha)) {
		ISP_ATIO_Q_IN(base_vha) = &ha->mqiobase->isp25mq.atio_q_in;
		ISP_ATIO_Q_OUT(base_vha) = &ha->mqiobase->isp25mq.atio_q_out;
	} else {
		ISP_ATIO_Q_IN(base_vha) = &ha->iobase->isp24.atio_q_in;
		ISP_ATIO_Q_OUT(base_vha) = &ha->iobase->isp24.atio_q_out;
	}

	mutex_init(&base_vha->vha_tgt.tgt_mutex);
	mutex_init(&base_vha->vha_tgt.tgt_host_action_mutex);
	qlt_clear_mode(base_vha);
}

irqreturn_t
qla83xx_msix_atio_q(int irq, void *dev_id)
{
	struct rsp_que *rsp;
	scsi_qla_host_t	*vha;
	struct qla_hw_data *ha;
	unsigned long flags;

	rsp = (struct rsp_que *) dev_id;
	ha = rsp->hw;
	vha = pci_get_drvdata(ha->pdev);

	spin_lock_irqsave(&ha->hardware_lock, flags);

	qlt_24xx_process_atio_queue(vha);
	qla24xx_process_response_queue(vha, rsp);

	spin_unlock_irqrestore(&ha->hardware_lock, flags);

	return IRQ_HANDLED;
}

int
qlt_mem_alloc(struct qla_hw_data *ha)
{
	if (!QLA_TGT_MODE_ENABLED())
		return 0;

	ha->tgt.tgt_vp_map = kzalloc(sizeof(struct qla_tgt_vp_map) *
	    MAX_MULTI_ID_FABRIC, GFP_KERNEL);
	if (!ha->tgt.tgt_vp_map)
		return -ENOMEM;

	ha->tgt.atio_ring = dma_alloc_coherent(&ha->pdev->dev,
	    (ha->tgt.atio_q_length + 1) * sizeof(struct atio_from_isp),
	    &ha->tgt.atio_dma, GFP_KERNEL);
	if (!ha->tgt.atio_ring) {
		kfree(ha->tgt.tgt_vp_map);
		return -ENOMEM;
	}
	return 0;
}

void
qlt_mem_free(struct qla_hw_data *ha)
{
	if (!QLA_TGT_MODE_ENABLED())
		return;

	if (ha->tgt.atio_ring) {
		dma_free_coherent(&ha->pdev->dev, (ha->tgt.atio_q_length + 1) *
		    sizeof(struct atio_from_isp), ha->tgt.atio_ring,
		    ha->tgt.atio_dma);
	}
	kfree(ha->tgt.tgt_vp_map);
}

/* vport_slock to be held by the caller */
void
qlt_update_vp_map(struct scsi_qla_host *vha, int cmd)
{
	if (!QLA_TGT_MODE_ENABLED())
		return;

	switch (cmd) {
	case SET_VP_IDX:
		vha->hw->tgt.tgt_vp_map[vha->vp_idx].vha = vha;
		break;
	case SET_AL_PA:
		vha->hw->tgt.tgt_vp_map[vha->d_id.b.al_pa].idx = vha->vp_idx;
		break;
	case RESET_VP_IDX:
		vha->hw->tgt.tgt_vp_map[vha->vp_idx].vha = NULL;
		break;
	case RESET_AL_PA:
		vha->hw->tgt.tgt_vp_map[vha->d_id.b.al_pa].idx = 0;
		break;
	}
}

static int __init qlt_parse_ini_mode(void)
{
	if (strcasecmp(qlini_mode, QLA2XXX_INI_MODE_STR_EXCLUSIVE) == 0)
		ql2x_ini_mode = QLA2XXX_INI_MODE_EXCLUSIVE;
	else if (strcasecmp(qlini_mode, QLA2XXX_INI_MODE_STR_DISABLED) == 0)
		ql2x_ini_mode = QLA2XXX_INI_MODE_DISABLED;
	else if (strcasecmp(qlini_mode, QLA2XXX_INI_MODE_STR_ENABLED) == 0)
		ql2x_ini_mode = QLA2XXX_INI_MODE_ENABLED;
	else
		return false;

	return true;
}

int __init qlt_init(void)
{
	int ret;

	if (!qlt_parse_ini_mode()) {
		ql_log(ql_log_fatal, NULL, 0xe06b,
		    "qlt_parse_ini_mode() failed\n");
		return -EINVAL;
	}

	if (!QLA_TGT_MODE_ENABLED())
		return 0;

	qla_tgt_mgmt_cmd_cachep = kmem_cache_create("qla_tgt_mgmt_cmd_cachep",
	    sizeof(struct qla_tgt_mgmt_cmd), __alignof__(struct
	    qla_tgt_mgmt_cmd), 0, NULL);
	if (!qla_tgt_mgmt_cmd_cachep) {
		ql_log(ql_log_fatal, NULL, 0xe06d,
		    "kmem_cache_create for qla_tgt_mgmt_cmd_cachep failed\n");
		return -ENOMEM;
	}

	qla_tgt_mgmt_cmd_mempool = mempool_create(25, mempool_alloc_slab,
	    mempool_free_slab, qla_tgt_mgmt_cmd_cachep);
	if (!qla_tgt_mgmt_cmd_mempool) {
		ql_log(ql_log_fatal, NULL, 0xe06e,
		    "mempool_create for qla_tgt_mgmt_cmd_mempool failed\n");
		ret = -ENOMEM;
		goto out_mgmt_cmd_cachep;
	}

	qla_tgt_wq = alloc_workqueue("qla_tgt_wq", 0, 0);
	if (!qla_tgt_wq) {
		ql_log(ql_log_fatal, NULL, 0xe06f,
		    "alloc_workqueue for qla_tgt_wq failed\n");
		ret = -ENOMEM;
		goto out_cmd_mempool;
	}
	/*
	 * Return 1 to signal that initiator-mode is being disabled
	 */
	return (ql2x_ini_mode == QLA2XXX_INI_MODE_DISABLED) ? 1 : 0;

out_cmd_mempool:
	mempool_destroy(qla_tgt_mgmt_cmd_mempool);
out_mgmt_cmd_cachep:
	kmem_cache_destroy(qla_tgt_mgmt_cmd_cachep);
	return ret;
}

void qlt_exit(void)
{
	if (!QLA_TGT_MODE_ENABLED())
		return;

	destroy_workqueue(qla_tgt_wq);
	mempool_destroy(qla_tgt_mgmt_cmd_mempool);
	kmem_cache_destroy(qla_tgt_mgmt_cmd_cachep);
}<|MERGE_RESOLUTION|>--- conflicted
+++ resolved
@@ -112,10 +112,7 @@
 	struct qla_tgt_cmd *cmd);
 static void qlt_alloc_qfull_cmd(struct scsi_qla_host *vha,
 	struct atio_from_isp *atio, uint16_t status, int qfull);
-<<<<<<< HEAD
-=======
 static void qlt_disable_vha(struct scsi_qla_host *vha);
->>>>>>> d1d0b6b6
 /*
  * Global Variables
  */
@@ -214,11 +211,7 @@
 	spin_unlock_irqrestore(&vha->hw->tgt.q_full_lock, flags);
 }
 
-<<<<<<< HEAD
-void qlt_24xx_atio_pkt_all_vps(struct scsi_qla_host *vha,
-=======
 static void qlt_24xx_atio_pkt_all_vps(struct scsi_qla_host *vha,
->>>>>>> d1d0b6b6
 	struct atio_from_isp *atio)
 {
 	ql_dbg(ql_dbg_tgt, vha, 0xe072,
