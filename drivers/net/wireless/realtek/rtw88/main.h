/* SPDX-License-Identifier: GPL-2.0 OR BSD-3-Clause */
/* Copyright(c) 2018-2019  Realtek Corporation
 */

#ifndef __RTK_MAIN_H_
#define __RTK_MAIN_H_

#include <net/mac80211.h>
#include <linux/vmalloc.h>
#include <linux/firmware.h>
#include <linux/average.h>
#include <linux/bitops.h>
#include <linux/bitfield.h>
#include <linux/iopoll.h>
#include <linux/interrupt.h>
#include <linux/workqueue.h>

#include "util.h"

#define RTW_NAPI_WEIGHT_NUM		64
#define RTW_MAX_MAC_ID_NUM		32
#define RTW_MAX_SEC_CAM_NUM		32
#define MAX_PG_CAM_BACKUP_NUM		8

#define RTW_MAX_PATTERN_NUM		12
#define RTW_MAX_PATTERN_MASK_SIZE	16
#define RTW_MAX_PATTERN_SIZE		128

#define RTW_WATCH_DOG_DELAY_TIME	round_jiffies_relative(HZ * 2)

#define RFREG_MASK			0xfffff
#define INV_RF_DATA			0xffffffff
#define TX_PAGE_SIZE_SHIFT		7

#define RTW_CHANNEL_WIDTH_MAX		3
#define RTW_RF_PATH_MAX			4
#define HW_FEATURE_LEN			13

#define RTW_TP_SHIFT			18 /* bytes/2s --> Mbps */

extern bool rtw_bf_support;
extern bool rtw_disable_lps_deep_mode;
extern unsigned int rtw_debug_mask;
extern bool rtw_edcca_enabled;
extern const struct ieee80211_ops rtw_ops;

#define RTW_MAX_CHANNEL_NUM_2G 14
#define RTW_MAX_CHANNEL_NUM_5G 49

struct rtw_dev;

enum rtw_hci_type {
	RTW_HCI_TYPE_PCIE,
	RTW_HCI_TYPE_USB,
	RTW_HCI_TYPE_SDIO,

	RTW_HCI_TYPE_UNDEFINE,
};

struct rtw_hci {
	struct rtw_hci_ops *ops;
	enum rtw_hci_type type;

	u32 rpwm_addr;
	u32 cpwm_addr;

	u8 bulkout_num;
};

#define IS_CH_5G_BAND_1(channel) ((channel) >= 36 && (channel <= 48))
#define IS_CH_5G_BAND_2(channel) ((channel) >= 52 && (channel <= 64))
#define IS_CH_5G_BAND_3(channel) ((channel) >= 100 && (channel <= 144))
#define IS_CH_5G_BAND_4(channel) ((channel) >= 149 && (channel <= 177))

#define IS_CH_5G_BAND_MID(channel) \
	(IS_CH_5G_BAND_2(channel) || IS_CH_5G_BAND_3(channel))

#define IS_CH_2G_BAND(channel) ((channel) <= 14)
#define IS_CH_5G_BAND(channel) \
	(IS_CH_5G_BAND_1(channel) || IS_CH_5G_BAND_2(channel) || \
	 IS_CH_5G_BAND_3(channel) || IS_CH_5G_BAND_4(channel))

enum rtw_supported_band {
	RTW_BAND_2G = 1 << 0,
	RTW_BAND_5G = 1 << 1,
	RTW_BAND_60G = 1 << 2,

	RTW_BAND_MAX,
};

/* now, support upto 80M bw */
#define RTW_MAX_CHANNEL_WIDTH RTW_CHANNEL_WIDTH_80

enum rtw_bandwidth {
	RTW_CHANNEL_WIDTH_20	= 0,
	RTW_CHANNEL_WIDTH_40	= 1,
	RTW_CHANNEL_WIDTH_80	= 2,
	RTW_CHANNEL_WIDTH_160	= 3,
	RTW_CHANNEL_WIDTH_80_80	= 4,
	RTW_CHANNEL_WIDTH_5	= 5,
	RTW_CHANNEL_WIDTH_10	= 6,
};

enum rtw_sc_offset {
	RTW_SC_DONT_CARE	= 0,
	RTW_SC_20_UPPER		= 1,
	RTW_SC_20_LOWER		= 2,
	RTW_SC_20_UPMOST	= 3,
	RTW_SC_20_LOWEST	= 4,
	RTW_SC_40_UPPER		= 9,
	RTW_SC_40_LOWER		= 10,
};

enum rtw_net_type {
	RTW_NET_NO_LINK		= 0,
	RTW_NET_AD_HOC		= 1,
	RTW_NET_MGD_LINKED	= 2,
	RTW_NET_AP_MODE		= 3,
};

enum rtw_rf_type {
	RF_1T1R			= 0,
	RF_1T2R			= 1,
	RF_2T2R			= 2,
	RF_2T3R			= 3,
	RF_2T4R			= 4,
	RF_3T3R			= 5,
	RF_3T4R			= 6,
	RF_4T4R			= 7,
	RF_TYPE_MAX,
};

enum rtw_rf_path {
	RF_PATH_A = 0,
	RF_PATH_B = 1,
	RF_PATH_C = 2,
	RF_PATH_D = 3,
};

enum rtw_bb_path {
	BB_PATH_A = BIT(0),
	BB_PATH_B = BIT(1),
	BB_PATH_C = BIT(2),
	BB_PATH_D = BIT(3),

	BB_PATH_AB = (BB_PATH_A | BB_PATH_B),
	BB_PATH_AC = (BB_PATH_A | BB_PATH_C),
	BB_PATH_AD = (BB_PATH_A | BB_PATH_D),
	BB_PATH_BC = (BB_PATH_B | BB_PATH_C),
	BB_PATH_BD = (BB_PATH_B | BB_PATH_D),
	BB_PATH_CD = (BB_PATH_C | BB_PATH_D),

	BB_PATH_ABC = (BB_PATH_A | BB_PATH_B | BB_PATH_C),
	BB_PATH_ABD = (BB_PATH_A | BB_PATH_B | BB_PATH_D),
	BB_PATH_ACD = (BB_PATH_A | BB_PATH_C | BB_PATH_D),
	BB_PATH_BCD = (BB_PATH_B | BB_PATH_C | BB_PATH_D),

	BB_PATH_ABCD = (BB_PATH_A | BB_PATH_B | BB_PATH_C | BB_PATH_D),
};

enum rtw_rate_section {
	RTW_RATE_SECTION_CCK = 0,
	RTW_RATE_SECTION_OFDM,
	RTW_RATE_SECTION_HT_1S,
	RTW_RATE_SECTION_HT_2S,
	RTW_RATE_SECTION_VHT_1S,
	RTW_RATE_SECTION_VHT_2S,

	/* keep last */
	RTW_RATE_SECTION_MAX,
};

enum rtw_wireless_set {
	WIRELESS_CCK	= 0x00000001,
	WIRELESS_OFDM	= 0x00000002,
	WIRELESS_HT	= 0x00000004,
	WIRELESS_VHT	= 0x00000008,
};

#define HT_STBC_EN	BIT(0)
#define VHT_STBC_EN	BIT(1)
#define HT_LDPC_EN	BIT(0)
#define VHT_LDPC_EN	BIT(1)

enum rtw_chip_type {
	RTW_CHIP_TYPE_8822B,
	RTW_CHIP_TYPE_8822C,
	RTW_CHIP_TYPE_8723D,
	RTW_CHIP_TYPE_8821C,
};

enum rtw_tx_queue_type {
	/* the order of AC queues matters */
	RTW_TX_QUEUE_BK = 0x0,
	RTW_TX_QUEUE_BE = 0x1,
	RTW_TX_QUEUE_VI = 0x2,
	RTW_TX_QUEUE_VO = 0x3,

	RTW_TX_QUEUE_BCN = 0x4,
	RTW_TX_QUEUE_MGMT = 0x5,
	RTW_TX_QUEUE_HI0 = 0x6,
	RTW_TX_QUEUE_H2C = 0x7,
	/* keep it last */
	RTK_MAX_TX_QUEUE_NUM
};

enum rtw_rx_queue_type {
	RTW_RX_QUEUE_MPDU = 0x0,
	RTW_RX_QUEUE_C2H = 0x1,
	/* keep it last */
	RTK_MAX_RX_QUEUE_NUM
};

enum rtw_fw_type {
	RTW_NORMAL_FW = 0x0,
	RTW_WOWLAN_FW = 0x1,
};

enum rtw_rate_index {
	RTW_RATEID_BGN_40M_2SS	= 0,
	RTW_RATEID_BGN_40M_1SS	= 1,
	RTW_RATEID_BGN_20M_2SS	= 2,
	RTW_RATEID_BGN_20M_1SS	= 3,
	RTW_RATEID_GN_N2SS	= 4,
	RTW_RATEID_GN_N1SS	= 5,
	RTW_RATEID_BG		= 6,
	RTW_RATEID_G		= 7,
	RTW_RATEID_B_20M	= 8,
	RTW_RATEID_ARFR0_AC_2SS	= 9,
	RTW_RATEID_ARFR1_AC_1SS	= 10,
	RTW_RATEID_ARFR2_AC_2G_1SS = 11,
	RTW_RATEID_ARFR3_AC_2G_2SS = 12,
	RTW_RATEID_ARFR4_AC_3SS	= 13,
	RTW_RATEID_ARFR5_N_3SS	= 14,
	RTW_RATEID_ARFR7_N_4SS	= 15,
	RTW_RATEID_ARFR6_AC_4SS	= 16
};

enum rtw_trx_desc_rate {
	DESC_RATE1M	= 0x00,
	DESC_RATE2M	= 0x01,
	DESC_RATE5_5M	= 0x02,
	DESC_RATE11M	= 0x03,

	DESC_RATE6M	= 0x04,
	DESC_RATE9M	= 0x05,
	DESC_RATE12M	= 0x06,
	DESC_RATE18M	= 0x07,
	DESC_RATE24M	= 0x08,
	DESC_RATE36M	= 0x09,
	DESC_RATE48M	= 0x0a,
	DESC_RATE54M	= 0x0b,

	DESC_RATEMCS0	= 0x0c,
	DESC_RATEMCS1	= 0x0d,
	DESC_RATEMCS2	= 0x0e,
	DESC_RATEMCS3	= 0x0f,
	DESC_RATEMCS4	= 0x10,
	DESC_RATEMCS5	= 0x11,
	DESC_RATEMCS6	= 0x12,
	DESC_RATEMCS7	= 0x13,
	DESC_RATEMCS8	= 0x14,
	DESC_RATEMCS9	= 0x15,
	DESC_RATEMCS10	= 0x16,
	DESC_RATEMCS11	= 0x17,
	DESC_RATEMCS12	= 0x18,
	DESC_RATEMCS13	= 0x19,
	DESC_RATEMCS14	= 0x1a,
	DESC_RATEMCS15	= 0x1b,
	DESC_RATEMCS16	= 0x1c,
	DESC_RATEMCS17	= 0x1d,
	DESC_RATEMCS18	= 0x1e,
	DESC_RATEMCS19	= 0x1f,
	DESC_RATEMCS20	= 0x20,
	DESC_RATEMCS21	= 0x21,
	DESC_RATEMCS22	= 0x22,
	DESC_RATEMCS23	= 0x23,
	DESC_RATEMCS24	= 0x24,
	DESC_RATEMCS25	= 0x25,
	DESC_RATEMCS26	= 0x26,
	DESC_RATEMCS27	= 0x27,
	DESC_RATEMCS28	= 0x28,
	DESC_RATEMCS29	= 0x29,
	DESC_RATEMCS30	= 0x2a,
	DESC_RATEMCS31	= 0x2b,

	DESC_RATEVHT1SS_MCS0	= 0x2c,
	DESC_RATEVHT1SS_MCS1	= 0x2d,
	DESC_RATEVHT1SS_MCS2	= 0x2e,
	DESC_RATEVHT1SS_MCS3	= 0x2f,
	DESC_RATEVHT1SS_MCS4	= 0x30,
	DESC_RATEVHT1SS_MCS5	= 0x31,
	DESC_RATEVHT1SS_MCS6	= 0x32,
	DESC_RATEVHT1SS_MCS7	= 0x33,
	DESC_RATEVHT1SS_MCS8	= 0x34,
	DESC_RATEVHT1SS_MCS9	= 0x35,

	DESC_RATEVHT2SS_MCS0	= 0x36,
	DESC_RATEVHT2SS_MCS1	= 0x37,
	DESC_RATEVHT2SS_MCS2	= 0x38,
	DESC_RATEVHT2SS_MCS3	= 0x39,
	DESC_RATEVHT2SS_MCS4	= 0x3a,
	DESC_RATEVHT2SS_MCS5	= 0x3b,
	DESC_RATEVHT2SS_MCS6	= 0x3c,
	DESC_RATEVHT2SS_MCS7	= 0x3d,
	DESC_RATEVHT2SS_MCS8	= 0x3e,
	DESC_RATEVHT2SS_MCS9	= 0x3f,

	DESC_RATEVHT3SS_MCS0	= 0x40,
	DESC_RATEVHT3SS_MCS1	= 0x41,
	DESC_RATEVHT3SS_MCS2	= 0x42,
	DESC_RATEVHT3SS_MCS3	= 0x43,
	DESC_RATEVHT3SS_MCS4	= 0x44,
	DESC_RATEVHT3SS_MCS5	= 0x45,
	DESC_RATEVHT3SS_MCS6	= 0x46,
	DESC_RATEVHT3SS_MCS7	= 0x47,
	DESC_RATEVHT3SS_MCS8	= 0x48,
	DESC_RATEVHT3SS_MCS9	= 0x49,

	DESC_RATEVHT4SS_MCS0	= 0x4a,
	DESC_RATEVHT4SS_MCS1	= 0x4b,
	DESC_RATEVHT4SS_MCS2	= 0x4c,
	DESC_RATEVHT4SS_MCS3	= 0x4d,
	DESC_RATEVHT4SS_MCS4	= 0x4e,
	DESC_RATEVHT4SS_MCS5	= 0x4f,
	DESC_RATEVHT4SS_MCS6	= 0x50,
	DESC_RATEVHT4SS_MCS7	= 0x51,
	DESC_RATEVHT4SS_MCS8	= 0x52,
	DESC_RATEVHT4SS_MCS9	= 0x53,

	DESC_RATE_MAX,
};

enum rtw_regulatory_domains {
	RTW_REGD_FCC		= 0,
	RTW_REGD_MKK		= 1,
	RTW_REGD_ETSI		= 2,
	RTW_REGD_IC		= 3,
	RTW_REGD_KCC		= 4,
	RTW_REGD_ACMA		= 5,
	RTW_REGD_CHILE		= 6,
	RTW_REGD_UKRAINE	= 7,
	RTW_REGD_MEXICO		= 8,
	RTW_REGD_CN		= 9,
	RTW_REGD_WW,

	RTW_REGD_MAX
};

enum rtw_txq_flags {
	RTW_TXQ_AMPDU,
	RTW_TXQ_BLOCK_BA,
};

enum rtw_flags {
	RTW_FLAG_RUNNING,
	RTW_FLAG_FW_RUNNING,
	RTW_FLAG_SCANNING,
	RTW_FLAG_INACTIVE_PS,
	RTW_FLAG_LEISURE_PS,
	RTW_FLAG_LEISURE_PS_DEEP,
	RTW_FLAG_DIG_DISABLE,
	RTW_FLAG_BUSY_TRAFFIC,
	RTW_FLAG_WOWLAN,
	RTW_FLAG_RESTARTING,
	RTW_FLAG_RESTART_TRIGGERING,

	NUM_OF_RTW_FLAGS,
};

enum rtw_evm {
	RTW_EVM_OFDM = 0,
	RTW_EVM_1SS,
	RTW_EVM_2SS_A,
	RTW_EVM_2SS_B,
	/* keep it last */
	RTW_EVM_NUM
};

enum rtw_snr {
	RTW_SNR_OFDM_A = 0,
	RTW_SNR_OFDM_B,
	RTW_SNR_OFDM_C,
	RTW_SNR_OFDM_D,
	RTW_SNR_1SS_A,
	RTW_SNR_1SS_B,
	RTW_SNR_1SS_C,
	RTW_SNR_1SS_D,
	RTW_SNR_2SS_A,
	RTW_SNR_2SS_B,
	RTW_SNR_2SS_C,
	RTW_SNR_2SS_D,
	/* keep it last */
	RTW_SNR_NUM
};

enum rtw_wow_flags {
	RTW_WOW_FLAG_EN_MAGIC_PKT,
	RTW_WOW_FLAG_EN_REKEY_PKT,
	RTW_WOW_FLAG_EN_DISCONNECT,

	/* keep it last */
	RTW_WOW_FLAG_MAX,
};

/* the power index is represented by differences, which cck-1s & ht40-1s are
 * the base values, so for 1s's differences, there are only ht20 & ofdm
 */
struct rtw_2g_1s_pwr_idx_diff {
#ifdef __LITTLE_ENDIAN
	s8 ofdm:4;
	s8 bw20:4;
#else
	s8 bw20:4;
	s8 ofdm:4;
#endif
} __packed;

struct rtw_2g_ns_pwr_idx_diff {
#ifdef __LITTLE_ENDIAN
	s8 bw20:4;
	s8 bw40:4;
	s8 cck:4;
	s8 ofdm:4;
#else
	s8 ofdm:4;
	s8 cck:4;
	s8 bw40:4;
	s8 bw20:4;
#endif
} __packed;

struct rtw_2g_txpwr_idx {
	u8 cck_base[6];
	u8 bw40_base[5];
	struct rtw_2g_1s_pwr_idx_diff ht_1s_diff;
	struct rtw_2g_ns_pwr_idx_diff ht_2s_diff;
	struct rtw_2g_ns_pwr_idx_diff ht_3s_diff;
	struct rtw_2g_ns_pwr_idx_diff ht_4s_diff;
};

struct rtw_5g_ht_1s_pwr_idx_diff {
#ifdef __LITTLE_ENDIAN
	s8 ofdm:4;
	s8 bw20:4;
#else
	s8 bw20:4;
	s8 ofdm:4;
#endif
} __packed;

struct rtw_5g_ht_ns_pwr_idx_diff {
#ifdef __LITTLE_ENDIAN
	s8 bw20:4;
	s8 bw40:4;
#else
	s8 bw40:4;
	s8 bw20:4;
#endif
} __packed;

struct rtw_5g_ofdm_ns_pwr_idx_diff {
#ifdef __LITTLE_ENDIAN
	s8 ofdm_3s:4;
	s8 ofdm_2s:4;
	s8 ofdm_4s:4;
	s8 res:4;
#else
	s8 res:4;
	s8 ofdm_4s:4;
	s8 ofdm_2s:4;
	s8 ofdm_3s:4;
#endif
} __packed;

struct rtw_5g_vht_ns_pwr_idx_diff {
#ifdef __LITTLE_ENDIAN
	s8 bw160:4;
	s8 bw80:4;
#else
	s8 bw80:4;
	s8 bw160:4;
#endif
} __packed;

struct rtw_5g_txpwr_idx {
	u8 bw40_base[14];
	struct rtw_5g_ht_1s_pwr_idx_diff ht_1s_diff;
	struct rtw_5g_ht_ns_pwr_idx_diff ht_2s_diff;
	struct rtw_5g_ht_ns_pwr_idx_diff ht_3s_diff;
	struct rtw_5g_ht_ns_pwr_idx_diff ht_4s_diff;
	struct rtw_5g_ofdm_ns_pwr_idx_diff ofdm_diff;
	struct rtw_5g_vht_ns_pwr_idx_diff vht_1s_diff;
	struct rtw_5g_vht_ns_pwr_idx_diff vht_2s_diff;
	struct rtw_5g_vht_ns_pwr_idx_diff vht_3s_diff;
	struct rtw_5g_vht_ns_pwr_idx_diff vht_4s_diff;
};

struct rtw_txpwr_idx {
	struct rtw_2g_txpwr_idx pwr_idx_2g;
	struct rtw_5g_txpwr_idx pwr_idx_5g;
};

struct rtw_timer_list {
	struct timer_list timer;
	void (*function)(void *data);
	void *args;
};

struct rtw_channel_params {
	u8 center_chan;
	u8 bandwidth;
	u8 primary_chan_idx;
	/* center channel by different available bandwidth,
	 * val of (bw > current bandwidth) is invalid
	 */
	u8 cch_by_bw[RTW_MAX_CHANNEL_WIDTH + 1];
};

struct rtw_hw_reg {
	u32 addr;
	u32 mask;
};

struct rtw_ltecoex_addr {
	u32 ctrl;
	u32 wdata;
	u32 rdata;
};

struct rtw_reg_domain {
	u32 addr;
	u32 mask;
#define RTW_REG_DOMAIN_MAC32	0
#define RTW_REG_DOMAIN_MAC16	1
#define RTW_REG_DOMAIN_MAC8	2
#define RTW_REG_DOMAIN_RF_A	3
#define RTW_REG_DOMAIN_RF_B	4
#define RTW_REG_DOMAIN_NL	0xFF
	u8 domain;
};

struct rtw_rf_sipi_addr {
	u32 hssi_1;
	u32 hssi_2;
	u32 lssi_read;
	u32 lssi_read_pi;
};

struct rtw_hw_reg_offset {
	struct rtw_hw_reg hw_reg;
	u8 offset;
};

struct rtw_backup_info {
	u8 len;
	u32 reg;
	u32 val;
};

enum rtw_vif_port_set {
	PORT_SET_MAC_ADDR	= BIT(0),
	PORT_SET_BSSID		= BIT(1),
	PORT_SET_NET_TYPE	= BIT(2),
	PORT_SET_AID		= BIT(3),
	PORT_SET_BCN_CTRL	= BIT(4),
};

struct rtw_vif_port {
	struct rtw_hw_reg mac_addr;
	struct rtw_hw_reg bssid;
	struct rtw_hw_reg net_type;
	struct rtw_hw_reg aid;
	struct rtw_hw_reg bcn_ctrl;
};

struct rtw_tx_pkt_info {
	u32 tx_pkt_size;
	u8 offset;
	u8 pkt_offset;
	u8 mac_id;
	u8 rate_id;
	u8 rate;
	u8 qsel;
	u8 bw;
	u8 sec_type;
	u8 sn;
	bool ampdu_en;
	u8 ampdu_factor;
	u8 ampdu_density;
	u16 seq;
	bool stbc;
	bool ldpc;
	bool dis_rate_fallback;
	bool bmc;
	bool use_rate;
	bool ls;
	bool fs;
	bool short_gi;
	bool report;
	bool rts;
	bool dis_qselseq;
	bool en_hwseq;
	u8 hw_ssn_sel;
	bool nav_use_hdr;
	bool bt_null;
};

struct rtw_rx_pkt_stat {
	bool phy_status;
	bool icv_err;
	bool crc_err;
	bool decrypted;
	bool is_c2h;

	s32 signal_power;
	u16 pkt_len;
	u8 bw;
	u8 drv_info_sz;
	u8 shift;
	u8 rate;
	u8 mac_id;
	u8 cam_id;
	u8 ppdu_cnt;
	u32 tsf_low;
	s8 rx_power[RTW_RF_PATH_MAX];
	u8 rssi;
	u8 rxsc;
	s8 rx_snr[RTW_RF_PATH_MAX];
	u8 rx_evm[RTW_RF_PATH_MAX];
	s8 cfo_tail[RTW_RF_PATH_MAX];

	struct rtw_sta_info *si;
	struct ieee80211_vif *vif;
	struct ieee80211_hdr *hdr;
};

DECLARE_EWMA(tp, 10, 2);

struct rtw_traffic_stats {
	/* units in bytes */
	u64 tx_unicast;
	u64 rx_unicast;

	/* count for packets */
	u64 tx_cnt;
	u64 rx_cnt;

	/* units in Mbps */
	u32 tx_throughput;
	u32 rx_throughput;
	struct ewma_tp tx_ewma_tp;
	struct ewma_tp rx_ewma_tp;
};

enum rtw_lps_mode {
	RTW_MODE_ACTIVE	= 0,
	RTW_MODE_LPS	= 1,
	RTW_MODE_WMM_PS	= 2,
};

enum rtw_lps_deep_mode {
	LPS_DEEP_MODE_NONE	= 0,
	LPS_DEEP_MODE_LCLK	= 1,
	LPS_DEEP_MODE_PG	= 2,
};

enum rtw_pwr_state {
	RTW_RF_OFF	= 0x0,
	RTW_RF_ON	= 0x4,
	RTW_ALL_ON	= 0xc,
};

struct rtw_lps_conf {
	enum rtw_lps_mode mode;
	enum rtw_lps_deep_mode deep_mode;
	enum rtw_lps_deep_mode wow_deep_mode;
	enum rtw_pwr_state state;
	u8 awake_interval;
	u8 rlbm;
	u8 smart_ps;
	u8 port_id;
	bool sec_cam_backup;
	bool pattern_cam_backup;
};

enum rtw_hw_key_type {
	RTW_CAM_NONE	= 0,
	RTW_CAM_WEP40	= 1,
	RTW_CAM_TKIP	= 2,
	RTW_CAM_AES	= 4,
	RTW_CAM_WEP104	= 5,
};

struct rtw_cam_entry {
	bool valid;
	bool group;
	u8 addr[ETH_ALEN];
	u8 hw_key_type;
	struct ieee80211_key_conf *key;
};

struct rtw_sec_desc {
	/* search strategy */
	bool default_key_search;

	u32 total_cam_num;
	struct rtw_cam_entry cam_table[RTW_MAX_SEC_CAM_NUM];
	DECLARE_BITMAP(cam_map, RTW_MAX_SEC_CAM_NUM);
};

struct rtw_tx_report {
	/* protect the tx report queue */
	spinlock_t q_lock;
	struct sk_buff_head queue;
	atomic_t sn;
	struct timer_list purge_timer;
};

struct rtw_ra_report {
	struct rate_info txrate;
	u32 bit_rate;
	u8 desc_rate;
};

struct rtw_txq {
	struct list_head list;

	unsigned long flags;
	unsigned long last_push;
};

#define RTW_BC_MC_MACID 1
DECLARE_EWMA(rssi, 10, 16);

struct rtw_sta_info {
	struct ieee80211_sta *sta;
	struct ieee80211_vif *vif;

	struct ewma_rssi avg_rssi;
	u8 rssi_level;

	u8 mac_id;
	u8 rate_id;
	enum rtw_bandwidth bw_mode;
	enum rtw_rf_type rf_type;
	enum rtw_wireless_set wireless_set;
	u8 stbc_en:2;
	u8 ldpc_en:2;
	bool sgi_enable;
	bool vht_enable;
	bool updated;
	u8 init_ra_lv;
	u64 ra_mask;

	DECLARE_BITMAP(tid_ba, IEEE80211_NUM_TIDS);

	struct rtw_ra_report ra_report;

	bool use_cfg_mask;
	struct cfg80211_bitrate_mask *mask;
};

enum rtw_bfee_role {
	RTW_BFEE_NONE,
	RTW_BFEE_SU,
	RTW_BFEE_MU
};

struct rtw_bfee {
	enum rtw_bfee_role role;

	u16 p_aid;
	u8 g_id;
	u8 mac_addr[ETH_ALEN];
	u8 sound_dim;

	/* SU-MIMO */
	u8 su_reg_index;

	/* MU-MIMO */
	u16 aid;
};

struct rtw_bf_info {
	u8 bfer_mu_cnt;
	u8 bfer_su_cnt;
	DECLARE_BITMAP(bfer_su_reg_maping, 2);
	u8 cur_csi_rpt_rate;
};

struct rtw_vif {
	enum rtw_net_type net_type;
	u16 aid;
	u8 mac_addr[ETH_ALEN];
	u8 bssid[ETH_ALEN];
	u8 port;
	u8 bcn_ctrl;
	struct list_head rsvd_page_list;
	struct ieee80211_tx_queue_params tx_params[IEEE80211_NUM_ACS];
	const struct rtw_vif_port *conf;

	struct rtw_traffic_stats stats;

	struct rtw_bfee bfee;
};

struct rtw_regulatory {
	char alpha2[2];
	u8 txpwr_regd_2g;
	u8 txpwr_regd_5g;
};

enum rtw_regd_state {
	RTW_REGD_STATE_WORLDWIDE,
	RTW_REGD_STATE_PROGRAMMED,
	RTW_REGD_STATE_SETTING,

	RTW_REGD_STATE_NR,
};

struct rtw_regd {
	enum rtw_regd_state state;
	const struct rtw_regulatory *regulatory;
	enum nl80211_dfs_regions dfs_region;
};

struct rtw_chip_ops {
	int (*mac_init)(struct rtw_dev *rtwdev);
	int (*dump_fw_crash)(struct rtw_dev *rtwdev);
	void (*shutdown)(struct rtw_dev *rtwdev);
	int (*read_efuse)(struct rtw_dev *rtwdev, u8 *map);
	void (*phy_set_param)(struct rtw_dev *rtwdev);
	void (*set_channel)(struct rtw_dev *rtwdev, u8 channel,
			    u8 bandwidth, u8 primary_chan_idx);
	void (*query_rx_desc)(struct rtw_dev *rtwdev, u8 *rx_desc,
			      struct rtw_rx_pkt_stat *pkt_stat,
			      struct ieee80211_rx_status *rx_status);
	u32 (*read_rf)(struct rtw_dev *rtwdev, enum rtw_rf_path rf_path,
		       u32 addr, u32 mask);
	bool (*write_rf)(struct rtw_dev *rtwdev, enum rtw_rf_path rf_path,
			 u32 addr, u32 mask, u32 data);
	void (*set_tx_power_index)(struct rtw_dev *rtwdev);
	int (*rsvd_page_dump)(struct rtw_dev *rtwdev, u8 *buf, u32 offset,
			      u32 size);
	int (*set_antenna)(struct rtw_dev *rtwdev,
			   u32 antenna_tx,
			   u32 antenna_rx);
	void (*cfg_ldo25)(struct rtw_dev *rtwdev, bool enable);
	void (*efuse_grant)(struct rtw_dev *rtwdev, bool enable);
	void (*false_alarm_statistics)(struct rtw_dev *rtwdev);
	void (*phy_calibration)(struct rtw_dev *rtwdev);
	void (*dpk_track)(struct rtw_dev *rtwdev);
	void (*cck_pd_set)(struct rtw_dev *rtwdev, u8 level);
	void (*pwr_track)(struct rtw_dev *rtwdev);
	void (*config_bfee)(struct rtw_dev *rtwdev, struct rtw_vif *vif,
			    struct rtw_bfee *bfee, bool enable);
	void (*set_gid_table)(struct rtw_dev *rtwdev,
			      struct ieee80211_vif *vif,
			      struct ieee80211_bss_conf *conf);
	void (*cfg_csi_rate)(struct rtw_dev *rtwdev, u8 rssi, u8 cur_rate,
			     u8 fixrate_en, u8 *new_rate);
	void (*adaptivity_init)(struct rtw_dev *rtwdev);
	void (*adaptivity)(struct rtw_dev *rtwdev);
	void (*cfo_init)(struct rtw_dev *rtwdev);
	void (*cfo_track)(struct rtw_dev *rtwdev);
	void (*config_tx_path)(struct rtw_dev *rtwdev, u8 tx_path,
			       enum rtw_bb_path tx_path_1ss,
			       enum rtw_bb_path tx_path_cck,
			       bool is_tx2_path);

	/* for coex */
	void (*coex_set_init)(struct rtw_dev *rtwdev);
	void (*coex_set_ant_switch)(struct rtw_dev *rtwdev,
				    u8 ctrl_type, u8 pos_type);
	void (*coex_set_gnt_fix)(struct rtw_dev *rtwdev);
	void (*coex_set_gnt_debug)(struct rtw_dev *rtwdev);
	void (*coex_set_rfe_type)(struct rtw_dev *rtwdev);
	void (*coex_set_wl_tx_power)(struct rtw_dev *rtwdev, u8 wl_pwr);
	void (*coex_set_wl_rx_gain)(struct rtw_dev *rtwdev, bool low_gain);
};

#define RTW_PWR_POLLING_CNT	20000

#define RTW_PWR_CMD_READ	0x00
#define RTW_PWR_CMD_WRITE	0x01
#define RTW_PWR_CMD_POLLING	0x02
#define RTW_PWR_CMD_DELAY	0x03
#define RTW_PWR_CMD_END		0x04

/* define the base address of each block */
#define RTW_PWR_ADDR_MAC	0x00
#define RTW_PWR_ADDR_USB	0x01
#define RTW_PWR_ADDR_PCIE	0x02
#define RTW_PWR_ADDR_SDIO	0x03

#define RTW_PWR_INTF_SDIO_MSK	BIT(0)
#define RTW_PWR_INTF_USB_MSK	BIT(1)
#define RTW_PWR_INTF_PCI_MSK	BIT(2)
#define RTW_PWR_INTF_ALL_MSK	(BIT(0) | BIT(1) | BIT(2) | BIT(3))

#define RTW_PWR_CUT_TEST_MSK	BIT(0)
#define RTW_PWR_CUT_A_MSK	BIT(1)
#define RTW_PWR_CUT_B_MSK	BIT(2)
#define RTW_PWR_CUT_C_MSK	BIT(3)
#define RTW_PWR_CUT_D_MSK	BIT(4)
#define RTW_PWR_CUT_E_MSK	BIT(5)
#define RTW_PWR_CUT_F_MSK	BIT(6)
#define RTW_PWR_CUT_G_MSK	BIT(7)
#define RTW_PWR_CUT_ALL_MSK	0xFF

enum rtw_pwr_seq_cmd_delay_unit {
	RTW_PWR_DELAY_US,
	RTW_PWR_DELAY_MS,
};

struct rtw_pwr_seq_cmd {
	u16 offset;
	u8 cut_mask;
	u8 intf_mask;
	u8 base:4;
	u8 cmd:4;
	u8 mask;
	u8 value;
};

enum rtw_chip_ver {
	RTW_CHIP_VER_CUT_A = 0x00,
	RTW_CHIP_VER_CUT_B = 0x01,
	RTW_CHIP_VER_CUT_C = 0x02,
	RTW_CHIP_VER_CUT_D = 0x03,
	RTW_CHIP_VER_CUT_E = 0x04,
	RTW_CHIP_VER_CUT_F = 0x05,
	RTW_CHIP_VER_CUT_G = 0x06,
};

#define RTW_INTF_PHY_PLATFORM_ALL 0

enum rtw_intf_phy_cut {
	RTW_INTF_PHY_CUT_A = BIT(0),
	RTW_INTF_PHY_CUT_B = BIT(1),
	RTW_INTF_PHY_CUT_C = BIT(2),
	RTW_INTF_PHY_CUT_D = BIT(3),
	RTW_INTF_PHY_CUT_E = BIT(4),
	RTW_INTF_PHY_CUT_F = BIT(5),
	RTW_INTF_PHY_CUT_G = BIT(6),
	RTW_INTF_PHY_CUT_ALL = 0xFFFF,
};

enum rtw_ip_sel {
	RTW_IP_SEL_PHY = 0,
	RTW_IP_SEL_MAC = 1,
	RTW_IP_SEL_DBI = 2,

	RTW_IP_SEL_UNDEF = 0xFFFF
};

enum rtw_pq_map_id {
	RTW_PQ_MAP_VO = 0x0,
	RTW_PQ_MAP_VI = 0x1,
	RTW_PQ_MAP_BE = 0x2,
	RTW_PQ_MAP_BK = 0x3,
	RTW_PQ_MAP_MG = 0x4,
	RTW_PQ_MAP_HI = 0x5,
	RTW_PQ_MAP_NUM = 0x6,

	RTW_PQ_MAP_UNDEF,
};

enum rtw_dma_mapping {
	RTW_DMA_MAPPING_EXTRA	= 0,
	RTW_DMA_MAPPING_LOW	= 1,
	RTW_DMA_MAPPING_NORMAL	= 2,
	RTW_DMA_MAPPING_HIGH	= 3,

	RTW_DMA_MAPPING_MAX,
	RTW_DMA_MAPPING_UNDEF,
};

struct rtw_rqpn {
	enum rtw_dma_mapping dma_map_vo;
	enum rtw_dma_mapping dma_map_vi;
	enum rtw_dma_mapping dma_map_be;
	enum rtw_dma_mapping dma_map_bk;
	enum rtw_dma_mapping dma_map_mg;
	enum rtw_dma_mapping dma_map_hi;
};

struct rtw_prioq_addr {
	u32 rsvd;
	u32 avail;
};

struct rtw_prioq_addrs {
	struct rtw_prioq_addr prio[RTW_DMA_MAPPING_MAX];
	bool wsize;
};

struct rtw_page_table {
	u16 hq_num;
	u16 nq_num;
	u16 lq_num;
	u16 exq_num;
	u16 gapq_num;
};

struct rtw_intf_phy_para {
	u16 offset;
	u16 value;
	u16 ip_sel;
	u16 cut_mask;
	u16 platform;
};

struct rtw_wow_pattern {
	u16 crc;
	u8 type;
	u8 valid;
	u8 mask[RTW_MAX_PATTERN_MASK_SIZE];
};

struct rtw_pno_request {
	bool inited;
	u32 match_set_cnt;
	struct cfg80211_match_set *match_sets;
	u8 channel_cnt;
	struct ieee80211_channel *channels;
	struct cfg80211_sched_scan_plan scan_plan;
};

struct rtw_wow_param {
	struct ieee80211_vif *wow_vif;
	DECLARE_BITMAP(flags, RTW_WOW_FLAG_MAX);
	u8 txpause;
	u8 pattern_cnt;
	struct rtw_wow_pattern patterns[RTW_MAX_PATTERN_NUM];

	bool ips_enabled;
	struct rtw_pno_request pno_req;
};

struct rtw_intf_phy_para_table {
	const struct rtw_intf_phy_para *usb2_para;
	const struct rtw_intf_phy_para *usb3_para;
	const struct rtw_intf_phy_para *gen1_para;
	const struct rtw_intf_phy_para *gen2_para;
	u8 n_usb2_para;
	u8 n_usb3_para;
	u8 n_gen1_para;
	u8 n_gen2_para;
};

struct rtw_table {
	const void *data;
	const u32 size;
	void (*parse)(struct rtw_dev *rtwdev, const struct rtw_table *tbl);
	void (*do_cfg)(struct rtw_dev *rtwdev, const struct rtw_table *tbl,
		       u32 addr, u32 data);
	enum rtw_rf_path rf_path;
};

static inline void rtw_load_table(struct rtw_dev *rtwdev,
				  const struct rtw_table *tbl)
{
	(*tbl->parse)(rtwdev, tbl);
}

enum rtw_rfe_fem {
	RTW_RFE_IFEM,
	RTW_RFE_EFEM,
	RTW_RFE_IFEM2G_EFEM5G,
	RTW_RFE_NUM,
};

struct rtw_rfe_def {
	const struct rtw_table *phy_pg_tbl;
	const struct rtw_table *txpwr_lmt_tbl;
	const struct rtw_table *agc_btg_tbl;
};

#define RTW_DEF_RFE(chip, bb_pg, pwrlmt) {				  \
	.phy_pg_tbl = &rtw ## chip ## _bb_pg_type ## bb_pg ## _tbl,	  \
	.txpwr_lmt_tbl = &rtw ## chip ## _txpwr_lmt_type ## pwrlmt ## _tbl, \
	}

#define RTW_DEF_RFE_EXT(chip, bb_pg, pwrlmt, btg) {			  \
	.phy_pg_tbl = &rtw ## chip ## _bb_pg_type ## bb_pg ## _tbl,	  \
	.txpwr_lmt_tbl = &rtw ## chip ## _txpwr_lmt_type ## pwrlmt ## _tbl, \
	.agc_btg_tbl = &rtw ## chip ## _agc_btg_type ## btg ## _tbl, \
	}

#define RTW_PWR_TRK_5G_1		0
#define RTW_PWR_TRK_5G_2		1
#define RTW_PWR_TRK_5G_3		2
#define RTW_PWR_TRK_5G_NUM		3

#define RTW_PWR_TRK_TBL_SZ		30

/* This table stores the values of TX power that will be adjusted by power
 * tracking.
 *
 * For 5G bands, there are 3 different settings.
 * For 2G there are cck rate and ofdm rate with different settings.
 */
struct rtw_pwr_track_tbl {
	const u8 *pwrtrk_5gb_n[RTW_PWR_TRK_5G_NUM];
	const u8 *pwrtrk_5gb_p[RTW_PWR_TRK_5G_NUM];
	const u8 *pwrtrk_5ga_n[RTW_PWR_TRK_5G_NUM];
	const u8 *pwrtrk_5ga_p[RTW_PWR_TRK_5G_NUM];
	const u8 *pwrtrk_2gb_n;
	const u8 *pwrtrk_2gb_p;
	const u8 *pwrtrk_2ga_n;
	const u8 *pwrtrk_2ga_p;
	const u8 *pwrtrk_2g_cckb_n;
	const u8 *pwrtrk_2g_cckb_p;
	const u8 *pwrtrk_2g_ccka_n;
	const u8 *pwrtrk_2g_ccka_p;
	const s8 *pwrtrk_xtal_n;
	const s8 *pwrtrk_xtal_p;
};

enum rtw_wlan_cpu {
	RTW_WCPU_11AC,
	RTW_WCPU_11N,
};

enum rtw_fw_fifo_sel {
	RTW_FW_FIFO_SEL_TX,
	RTW_FW_FIFO_SEL_RX,
	RTW_FW_FIFO_SEL_RSVD_PAGE,
	RTW_FW_FIFO_SEL_REPORT,
	RTW_FW_FIFO_SEL_LLT,
	RTW_FW_FIFO_SEL_RXBUF_FW,

	RTW_FW_FIFO_MAX,
};

enum rtw_fwcd_item {
	RTW_FWCD_TLV,
	RTW_FWCD_REG,
	RTW_FWCD_ROM,
	RTW_FWCD_IMEM,
	RTW_FWCD_DMEM,
	RTW_FWCD_EMEM,
};

/* hardware configuration for each IC */
struct rtw_chip_info {
	struct rtw_chip_ops *ops;
	u8 id;

	const char *fw_name;
	enum rtw_wlan_cpu wlan_cpu;
	u8 tx_pkt_desc_sz;
	u8 tx_buf_desc_sz;
	u8 rx_pkt_desc_sz;
	u8 rx_buf_desc_sz;
	u32 phy_efuse_size;
	u32 log_efuse_size;
	u32 ptct_efuse_size;
	u32 txff_size;
	u32 rxff_size;
	u32 fw_rxff_size;
	u8 band;
	u8 page_size;
	u8 csi_buf_pg_num;
	u8 dig_max;
	u8 dig_min;
	u8 txgi_factor;
	bool is_pwr_by_rate_dec;
	bool rx_ldpc;
	bool tx_stbc;
	u8 max_power_index;

	u16 fw_fifo_addr[RTW_FW_FIFO_MAX];
	const struct rtw_fwcd_segs *fwcd_segs;
<<<<<<< HEAD

	u8 default_1ss_tx_path;

=======

	u8 default_1ss_tx_path;

>>>>>>> df0cc57e
	bool path_div_supported;
	bool ht_supported;
	bool vht_supported;
	u8 lps_deep_mode_supported;

	/* init values */
	u8 sys_func_en;
	const struct rtw_pwr_seq_cmd **pwr_on_seq;
	const struct rtw_pwr_seq_cmd **pwr_off_seq;
	const struct rtw_rqpn *rqpn_table;
	const struct rtw_prioq_addrs *prioq_addrs;
	const struct rtw_page_table *page_table;
	const struct rtw_intf_phy_para_table *intf_table;

	const struct rtw_hw_reg *dig;
	const struct rtw_hw_reg *dig_cck;
	u32 rf_base_addr[2];
	u32 rf_sipi_addr[2];
	const struct rtw_rf_sipi_addr *rf_sipi_read_addr;
	u8 fix_rf_phy_num;
	const struct rtw_ltecoex_addr *ltecoex_addr;

	const struct rtw_table *mac_tbl;
	const struct rtw_table *agc_tbl;
	const struct rtw_table *bb_tbl;
	const struct rtw_table *rf_tbl[RTW_RF_PATH_MAX];
	const struct rtw_table *rfk_init_tbl;

	const struct rtw_rfe_def *rfe_defs;
	u32 rfe_defs_size;

	bool en_dis_dpd;
	u16 dpd_ratemask;
	u8 iqk_threshold;
	u8 lck_threshold;
	const struct rtw_pwr_track_tbl *pwr_track_tbl;

	u8 bfer_su_max_num;
	u8 bfer_mu_max_num;

	struct rtw_hw_reg_offset *edcca_th;
	s8 l2h_th_ini_cs;
	s8 l2h_th_ini_ad;

	const char *wow_fw_name;
	const struct wiphy_wowlan_support *wowlan_stub;
	const u8 max_sched_scan_ssids;

	/* for 8821c set channel */
	u32 ch_param[3];

	/* coex paras */
	u32 coex_para_ver;
	u8 bt_desired_ver;
	bool scbd_support;
	bool new_scbd10_def; /* true: fix 2M(8822c) */
	bool ble_hid_profile_support;
	u8 pstdma_type; /* 0: LPSoff, 1:LPSon */
	u8 bt_rssi_type;
	u8 ant_isolation;
	u8 rssi_tolerance;
	u8 table_sant_num;
	u8 table_nsant_num;
	u8 tdma_sant_num;
	u8 tdma_nsant_num;
	u8 bt_afh_span_bw20;
	u8 bt_afh_span_bw40;
	u8 afh_5g_num;
	u8 wl_rf_para_num;
	u8 coex_info_hw_regs_num;
	const u8 *bt_rssi_step;
	const u8 *wl_rssi_step;
	const struct coex_table_para *table_nsant;
	const struct coex_table_para *table_sant;
	const struct coex_tdma_para *tdma_sant;
	const struct coex_tdma_para *tdma_nsant;
	const struct coex_rf_para *wl_rf_para_tx;
	const struct coex_rf_para *wl_rf_para_rx;
	const struct coex_5g_afh_map *afh_5g;
	const struct rtw_hw_reg *btg_reg;
	const struct rtw_reg_domain *coex_info_hw_regs;
	u32 wl_fw_desired_ver;
};

enum rtw_coex_bt_state_cnt {
	COEX_CNT_BT_RETRY,
	COEX_CNT_BT_REINIT,
	COEX_CNT_BT_REENABLE,
	COEX_CNT_BT_POPEVENT,
	COEX_CNT_BT_SETUPLINK,
	COEX_CNT_BT_IGNWLANACT,
	COEX_CNT_BT_INQ,
	COEX_CNT_BT_PAGE,
	COEX_CNT_BT_ROLESWITCH,
	COEX_CNT_BT_AFHUPDATE,
	COEX_CNT_BT_INFOUPDATE,
	COEX_CNT_BT_IQK,
	COEX_CNT_BT_IQKFAIL,

	COEX_CNT_BT_MAX
};

enum rtw_coex_wl_state_cnt {
	COEX_CNT_WL_SCANAP,
	COEX_CNT_WL_CONNPKT,
	COEX_CNT_WL_COEXRUN,
	COEX_CNT_WL_NOISY0,
	COEX_CNT_WL_NOISY1,
	COEX_CNT_WL_NOISY2,
	COEX_CNT_WL_5MS_NOEXTEND,
	COEX_CNT_WL_FW_NOTIFY,

	COEX_CNT_WL_MAX
};

struct rtw_coex_rfe {
	bool ant_switch_exist;
	bool ant_switch_diversity;
	bool ant_switch_with_bt;
	u8 rfe_module_type;
	u8 ant_switch_polarity;

	/* true if WLG at BTG, else at WLAG */
	bool wlg_at_btg;
};

#define COEX_WL_TDMA_PARA_LENGTH	5

struct rtw_coex_dm {
	bool cur_ps_tdma_on;
	bool cur_wl_rx_low_gain_en;
	bool ignore_wl_act;

	u8 reason;
	u8 bt_rssi_state[4];
	u8 wl_rssi_state[4];
	u8 wl_ch_info[3];
	u8 cur_ps_tdma;
	u8 cur_table;
	u8 ps_tdma_para[5];
	u8 cur_bt_pwr_lvl;
	u8 cur_bt_lna_lvl;
	u8 cur_wl_pwr_lvl;
	u8 bt_status;
	u32 cur_ant_pos_type;
	u32 cur_switch_status;
	u32 setting_tdma;
	u8 fw_tdma_para[COEX_WL_TDMA_PARA_LENGTH];
};

#define COEX_BTINFO_SRC_WL_FW	0x0
#define COEX_BTINFO_SRC_BT_RSP	0x1
#define COEX_BTINFO_SRC_BT_ACT	0x2
#define COEX_BTINFO_SRC_BT_IQK	0x3
#define COEX_BTINFO_SRC_BT_SCBD	0x4
#define COEX_BTINFO_SRC_H2C60	0x5
#define COEX_BTINFO_SRC_MAX	0x6

#define COEX_INFO_FTP		BIT(7)
#define COEX_INFO_A2DP		BIT(6)
#define COEX_INFO_HID		BIT(5)
#define COEX_INFO_SCO_BUSY	BIT(4)
#define COEX_INFO_ACL_BUSY	BIT(3)
#define COEX_INFO_INQ_PAGE	BIT(2)
#define COEX_INFO_SCO_ESCO	BIT(1)
#define COEX_INFO_CONNECTION	BIT(0)
#define COEX_BTINFO_LENGTH_MAX	10
#define COEX_BTINFO_LENGTH	7

struct rtw_coex_stat {
	bool bt_disabled;
	bool bt_disabled_pre;
	bool bt_link_exist;
	bool bt_whck_test;
	bool bt_inq_page;
	bool bt_inq_remain;
	bool bt_inq;
	bool bt_page;
	bool bt_ble_voice;
	bool bt_ble_exist;
	bool bt_hfp_exist;
	bool bt_a2dp_exist;
	bool bt_hid_exist;
	bool bt_pan_exist; /* PAN or OPP */
	bool bt_opp_exist; /* OPP only */
	bool bt_acl_busy;
	bool bt_fix_2M;
	bool bt_setup_link;
	bool bt_multi_link;
	bool bt_multi_link_pre;
	bool bt_multi_link_remain;
	bool bt_a2dp_sink;
	bool bt_a2dp_active;
	bool bt_reenable;
	bool bt_ble_scan_en;
	bool bt_init_scan;
	bool bt_slave;
	bool bt_418_hid_exist;
	bool bt_ble_hid_exist;
	bool bt_mailbox_reply;

	bool wl_under_lps;
	bool wl_under_ips;
	bool wl_hi_pri_task1;
	bool wl_hi_pri_task2;
	bool wl_force_lps_ctrl;
	bool wl_gl_busy;
	bool wl_linkscan_proc;
	bool wl_ps_state_fail;
	bool wl_tx_limit_en;
	bool wl_ampdu_limit_en;
	bool wl_connected;
	bool wl_slot_extend;
	bool wl_cck_lock;
	bool wl_cck_lock_pre;
	bool wl_cck_lock_ever;
	bool wl_connecting;
	bool wl_slot_toggle;
	bool wl_slot_toggle_change; /* if toggle to no-toggle */

	u32 bt_supported_version;
	u32 bt_supported_feature;
	u32 hi_pri_tx;
	u32 hi_pri_rx;
	u32 lo_pri_tx;
	u32 lo_pri_rx;
	u32 patch_ver;
	u16 bt_reg_vendor_ae;
	u16 bt_reg_vendor_ac;
	s8 bt_rssi;
	u8 kt_ver;
	u8 gnt_workaround_state;
	u8 tdma_timer_base;
	u8 bt_profile_num;
	u8 bt_info_c2h[COEX_BTINFO_SRC_MAX][COEX_BTINFO_LENGTH_MAX];
	u8 bt_info_lb2;
	u8 bt_info_lb3;
	u8 bt_info_hb0;
	u8 bt_info_hb1;
	u8 bt_info_hb2;
	u8 bt_info_hb3;
	u8 bt_ble_scan_type;
	u8 bt_hid_pair_num;
	u8 bt_hid_slot;
	u8 bt_a2dp_bitpool;
	u8 bt_iqk_state;

	u16 wl_beacon_interval;
	u8 wl_noisy_level;
	u8 wl_fw_dbg_info[10];
	u8 wl_fw_dbg_info_pre[10];
	u8 wl_rx_rate;
	u8 wl_tx_rate;
	u8 wl_rts_rx_rate;
	u8 wl_coex_mode;
	u8 wl_iot_peer;
	u8 ampdu_max_time;
	u8 wl_tput_dir;

	u8 wl_toggle_para[6];
	u8 wl_toggle_interval;

	u16 score_board;
	u16 retry_limit;

	/* counters to record bt states */
	u32 cnt_bt[COEX_CNT_BT_MAX];

	/* counters to record wifi states */
	u32 cnt_wl[COEX_CNT_WL_MAX];

	/* counters to record bt c2h data */
	u32 cnt_bt_info_c2h[COEX_BTINFO_SRC_MAX];

	u32 darfrc;
	u32 darfrch;
};

struct rtw_coex {
	/* protects coex info request section */
	struct mutex mutex;
	struct sk_buff_head queue;
	wait_queue_head_t wait;

	bool under_5g;
	bool stop_dm;
	bool freeze;
	bool freerun;
	bool wl_rf_off;
	bool manual_control;

	struct rtw_coex_stat stat;
	struct rtw_coex_dm dm;
	struct rtw_coex_rfe rfe;

	struct delayed_work bt_relink_work;
	struct delayed_work bt_reenable_work;
	struct delayed_work defreeze_work;
	struct delayed_work wl_remain_work;
	struct delayed_work bt_remain_work;
	struct delayed_work wl_connecting_work;
	struct delayed_work bt_multi_link_remain_work;
	struct delayed_work wl_ccklock_work;

};

#define DPK_RF_REG_NUM 7
#define DPK_RF_PATH_NUM 2
#define DPK_BB_REG_NUM 18
#define DPK_CHANNEL_WIDTH_80 1

DECLARE_EWMA(thermal, 10, 4);

struct rtw_dpk_info {
	bool is_dpk_pwr_on;
	bool is_reload;

	DECLARE_BITMAP(dpk_path_ok, DPK_RF_PATH_NUM);

	u8 thermal_dpk[DPK_RF_PATH_NUM];
	struct ewma_thermal avg_thermal[DPK_RF_PATH_NUM];

	u32 gnt_control;
	u32 gnt_value;

	u8 result[RTW_RF_PATH_MAX];
	u8 dpk_txagc[RTW_RF_PATH_MAX];
	u32 coef[RTW_RF_PATH_MAX][20];
	u16 dpk_gs[RTW_RF_PATH_MAX];
	u8 thermal_dpk_delta[RTW_RF_PATH_MAX];
	u8 pre_pwsf[RTW_RF_PATH_MAX];

	u8 dpk_band;
	u8 dpk_ch;
	u8 dpk_bw;
};

struct rtw_phy_cck_pd_reg {
	u32 reg_pd;
	u32 mask_pd;
	u32 reg_cs;
	u32 mask_cs;
};

#define DACK_MSBK_BACKUP_NUM	0xf
#define DACK_DCK_BACKUP_NUM	0x2

struct rtw_swing_table {
	const u8 *p[RTW_RF_PATH_MAX];
	const u8 *n[RTW_RF_PATH_MAX];
};

struct rtw_pkt_count {
	u16 num_bcn_pkt;
	u16 num_qry_pkt[DESC_RATE_MAX];
};

DECLARE_EWMA(evm, 10, 4);
DECLARE_EWMA(snr, 10, 4);

struct rtw_iqk_info {
	bool done;
	struct {
		u32 s1_x;
		u32 s1_y;
		u32 s0_x;
		u32 s0_y;
	} result;
};

enum rtw_rf_band {
	RF_BAND_2G_CCK,
	RF_BAND_2G_OFDM,
	RF_BAND_5G_L,
	RF_BAND_5G_M,
	RF_BAND_5G_H,
	RF_BAND_MAX
};

#define RF_GAIN_NUM 11
#define RF_HW_OFFSET_NUM 10

struct rtw_gapk_info {
	u32 rf3f_bp[RF_BAND_MAX][RF_GAIN_NUM][RTW_RF_PATH_MAX];
	u32 rf3f_fs[RTW_RF_PATH_MAX][RF_GAIN_NUM];
	bool txgapk_bp_done;
	s8 offset[RF_GAIN_NUM][RTW_RF_PATH_MAX];
	s8 fianl_offset[RF_GAIN_NUM][RTW_RF_PATH_MAX];
	u8 read_txgain;
	u8 channel;
};

#define EDCCA_TH_L2H_IDX 0
#define EDCCA_TH_H2L_IDX 1
#define EDCCA_TH_L2H_LB 48
#define EDCCA_ADC_BACKOFF 12
#define EDCCA_IGI_BASE 50
#define EDCCA_IGI_L2H_DIFF 8
#define EDCCA_L2H_H2L_DIFF 7
#define EDCCA_L2H_H2L_DIFF_NORMAL 8

enum rtw_edcca_mode {
	RTW_EDCCA_NORMAL	= 0,
	RTW_EDCCA_ADAPTIVITY	= 1,
};

struct rtw_cfo_track {
	bool is_adjust;
	u8 crystal_cap;
	s32 cfo_tail[RTW_RF_PATH_MAX];
	s32 cfo_cnt[RTW_RF_PATH_MAX];
	u32 packet_count;
	u32 packet_count_pre;
};

#define RRSR_INIT_2G 0x15f
#define RRSR_INIT_5G 0x150

enum rtw_dm_cap {
	RTW_DM_CAP_NA,
	RTW_DM_CAP_TXGAPK,
	RTW_DM_CAP_NUM
};

struct rtw_dm_info {
	u32 cck_fa_cnt;
	u32 ofdm_fa_cnt;
	u32 total_fa_cnt;
	u32 cck_cca_cnt;
	u32 ofdm_cca_cnt;
	u32 total_cca_cnt;

	u32 cck_ok_cnt;
	u32 cck_err_cnt;
	u32 ofdm_ok_cnt;
	u32 ofdm_err_cnt;
	u32 ht_ok_cnt;
	u32 ht_err_cnt;
	u32 vht_ok_cnt;
	u32 vht_err_cnt;

	u8 min_rssi;
	u8 pre_min_rssi;
	u16 fa_history[4];
	u8 igi_history[4];
	u8 igi_bitmap;
	bool damping;
	u8 damping_cnt;
	u8 damping_rssi;

	u8 cck_gi_u_bnd;
	u8 cck_gi_l_bnd;

	u8 tx_rate;
	u32 rrsr_val_init;
	u32 rrsr_mask_min;
	u8 thermal_avg[RTW_RF_PATH_MAX];
	u8 thermal_meter_k;
	u8 thermal_meter_lck;
	s8 delta_power_index[RTW_RF_PATH_MAX];
	s8 delta_power_index_last[RTW_RF_PATH_MAX];
	u8 default_ofdm_index;
	bool pwr_trk_triggered;
	bool pwr_trk_init_trigger;
	struct ewma_thermal avg_thermal[RTW_RF_PATH_MAX];
	s8 txagc_remnant_cck;
	s8 txagc_remnant_ofdm;

	/* backup dack results for each path and I/Q */
	u32 dack_adck[RTW_RF_PATH_MAX];
	u16 dack_msbk[RTW_RF_PATH_MAX][2][DACK_MSBK_BACKUP_NUM];
	u8 dack_dck[RTW_RF_PATH_MAX][2][DACK_DCK_BACKUP_NUM];

	struct rtw_dpk_info dpk_info;
	struct rtw_cfo_track cfo_track;

	/* [bandwidth 0:20M/1:40M][number of path] */
	u8 cck_pd_lv[2][RTW_RF_PATH_MAX];
	u32 cck_fa_avg;
	u8 cck_pd_default;

	/* save the last rx phy status for debug */
	s8 rx_snr[RTW_RF_PATH_MAX];
	u8 rx_evm_dbm[RTW_RF_PATH_MAX];
	s16 cfo_tail[RTW_RF_PATH_MAX];
	u8 rssi[RTW_RF_PATH_MAX];
	u8 curr_rx_rate;
	struct rtw_pkt_count cur_pkt_count;
	struct rtw_pkt_count last_pkt_count;
	struct ewma_evm ewma_evm[RTW_EVM_NUM];
	struct ewma_snr ewma_snr[RTW_SNR_NUM];

	u32 dm_flags; /* enum rtw_dm_cap */
	struct rtw_iqk_info iqk;
	struct rtw_gapk_info gapk;
	bool is_bt_iqk_timeout;

<<<<<<< HEAD
=======
	s8 l2h_th_ini;
	enum rtw_edcca_mode edcca_mode;
>>>>>>> df0cc57e
	u8 scan_density;
};

struct rtw_efuse {
	u32 size;
	u32 physical_size;
	u32 logical_size;
	u32 protect_size;

	u8 addr[ETH_ALEN];
	u8 channel_plan;
	u8 country_code[2];
	u8 rf_board_option;
	u8 rfe_option;
	u8 power_track_type;
	u8 thermal_meter[RTW_RF_PATH_MAX];
	u8 thermal_meter_k;
	u8 crystal_cap;
	u8 ant_div_cfg;
	u8 ant_div_type;
	u8 regd;
	u8 afe;

	u8 lna_type_2g;
	u8 lna_type_5g;
	u8 glna_type;
	u8 alna_type;
	bool ext_lna_2g;
	bool ext_lna_5g;
	u8 pa_type_2g;
	u8 pa_type_5g;
	u8 gpa_type;
	u8 apa_type;
	bool ext_pa_2g;
	bool ext_pa_5g;
	u8 tx_bb_swing_setting_2g;
	u8 tx_bb_swing_setting_5g;

	bool btcoex;
	/* bt share antenna with wifi */
	bool share_ant;
	u8 bt_setting;

	struct {
		u8 hci;
		u8 bw;
		u8 ptcl;
		u8 nss;
		u8 ant_num;
	} hw_cap;

	struct rtw_txpwr_idx txpwr_idx_table[4];
};

struct rtw_phy_cond {
#ifdef __LITTLE_ENDIAN
	u32 rfe:8;
	u32 intf:4;
	u32 pkg:4;
	u32 plat:4;
	u32 intf_rsvd:4;
	u32 cut:4;
	u32 branch:2;
	u32 neg:1;
	u32 pos:1;
#else
	u32 pos:1;
	u32 neg:1;
	u32 branch:2;
	u32 cut:4;
	u32 intf_rsvd:4;
	u32 plat:4;
	u32 pkg:4;
	u32 intf:4;
	u32 rfe:8;
#endif
	/* for intf:4 */
	#define INTF_PCIE	BIT(0)
	#define INTF_USB	BIT(1)
	#define INTF_SDIO	BIT(2)
	/* for branch:2 */
	#define BRANCH_IF	0
	#define BRANCH_ELIF	1
	#define BRANCH_ELSE	2
	#define BRANCH_ENDIF	3
};

struct rtw_fifo_conf {
	/* tx fifo information */
	u16 rsvd_boundary;
	u16 rsvd_pg_num;
	u16 rsvd_drv_pg_num;
	u16 txff_pg_num;
	u16 acq_pg_num;
	u16 rsvd_drv_addr;
	u16 rsvd_h2c_info_addr;
	u16 rsvd_h2c_sta_info_addr;
	u16 rsvd_h2cq_addr;
	u16 rsvd_cpu_instr_addr;
	u16 rsvd_fw_txbuf_addr;
	u16 rsvd_csibuf_addr;
	const struct rtw_rqpn *rqpn;
};

struct rtw_fwcd_desc {
	u32 size;
	u8 *next;
	u8 *data;
};

struct rtw_fwcd_segs {
	const u32 *segs;
	u8 num;
};

#define FW_CD_TYPE 0xffff
#define FW_CD_LEN 4
#define FW_CD_VAL 0xaabbccdd
struct rtw_fw_state {
	const struct firmware *firmware;
	struct rtw_dev *rtwdev;
	struct completion completion;
	struct rtw_fwcd_desc fwcd_desc;
	u16 version;
	u8 sub_version;
	u8 sub_index;
	u16 h2c_version;
	u32 feature;
};

struct rtw_hal {
	u32 rcr;

	u32 chip_version;
	u8 cut_version;
	u8 mp_chip;
	u8 oem_id;
	struct rtw_phy_cond phy_cond;

	u8 ps_mode;
	u8 current_channel;
	u8 current_band_width;
	u8 current_band_type;

	/* center channel for different available bandwidth,
	 * val of (bw > current_band_width) is invalid
	 */
	u8 cch_by_bw[RTW_MAX_CHANNEL_WIDTH + 1];

	u8 sec_ch_offset;
	u8 rf_type;
	u8 rf_path_num;
	u8 rf_phy_num;
	u32 antenna_tx;
	u32 antenna_rx;
	u8 bfee_sts_cap;

	/* protect tx power section */
	struct mutex tx_power_mutex;
	s8 tx_pwr_by_rate_offset_2g[RTW_RF_PATH_MAX]
				   [DESC_RATE_MAX];
	s8 tx_pwr_by_rate_offset_5g[RTW_RF_PATH_MAX]
				   [DESC_RATE_MAX];
	s8 tx_pwr_by_rate_base_2g[RTW_RF_PATH_MAX]
				 [RTW_RATE_SECTION_MAX];
	s8 tx_pwr_by_rate_base_5g[RTW_RF_PATH_MAX]
				 [RTW_RATE_SECTION_MAX];
	s8 tx_pwr_limit_2g[RTW_REGD_MAX]
			  [RTW_CHANNEL_WIDTH_MAX]
			  [RTW_RATE_SECTION_MAX]
			  [RTW_MAX_CHANNEL_NUM_2G];
	s8 tx_pwr_limit_5g[RTW_REGD_MAX]
			  [RTW_CHANNEL_WIDTH_MAX]
			  [RTW_RATE_SECTION_MAX]
			  [RTW_MAX_CHANNEL_NUM_5G];
	s8 tx_pwr_tbl[RTW_RF_PATH_MAX]
		     [DESC_RATE_MAX];
};

struct rtw_path_div {
	enum rtw_bb_path current_tx_path;
	u32 path_a_sum;
	u32 path_b_sum;
	u16 path_a_cnt;
	u16 path_b_cnt;
};

struct rtw_dev {
	struct ieee80211_hw *hw;
	struct device *dev;

	struct rtw_hci hci;

	struct rtw_chip_info *chip;
	struct rtw_hal hal;
	struct rtw_fifo_conf fifo;
	struct rtw_fw_state fw;
	struct rtw_efuse efuse;
	struct rtw_sec_desc sec;
	struct rtw_traffic_stats stats;
	struct rtw_regd regd;
	struct rtw_bf_info bf_info;

	struct rtw_dm_info dm_info;
	struct rtw_coex coex;

	/* ensures exclusive access from mac80211 callbacks */
	struct mutex mutex;

	/* read/write rf register */
	spinlock_t rf_lock;

	/* watch dog every 2 sec */
	struct delayed_work watch_dog_work;
	u32 watch_dog_cnt;

	struct list_head rsvd_page_list;

	/* c2h cmd queue & handler work */
	struct sk_buff_head c2h_queue;
	struct work_struct c2h_work;
	struct work_struct fw_recovery_work;

	/* used to protect txqs list */
	spinlock_t txq_lock;
	struct list_head txqs;
	struct workqueue_struct *tx_wq;
	struct work_struct tx_work;
	struct work_struct ba_work;

	struct rtw_tx_report tx_report;

	struct {
		/* incicate the mail box to use with fw */
		u8 last_box_num;
		/* protect to send h2c to fw */
		spinlock_t lock;
		u32 seq;
	} h2c;

	/* lps power state & handler work */
	struct rtw_lps_conf lps_conf;
	bool ps_enabled;
	bool beacon_loss;
	struct completion lps_leave_check;

	struct dentry *debugfs;

	u8 sta_cnt;
	u32 rts_threshold;

	DECLARE_BITMAP(mac_id_map, RTW_MAX_MAC_ID_NUM);
	DECLARE_BITMAP(flags, NUM_OF_RTW_FLAGS);

	u8 mp_mode;
	struct rtw_path_div dm_path_div;

	struct rtw_fw_state wow_fw;
	struct rtw_wow_param wow;

	bool need_rfk;
	struct completion fw_scan_density;

	/* hci related data, must be last */
	u8 priv[] __aligned(sizeof(void *));
};

#include "hci.h"

static inline bool rtw_is_assoc(struct rtw_dev *rtwdev)
{
	return !!rtwdev->sta_cnt;
}

static inline struct ieee80211_txq *rtwtxq_to_txq(struct rtw_txq *rtwtxq)
{
	void *p = rtwtxq;

	return container_of(p, struct ieee80211_txq, drv_priv);
}

static inline struct ieee80211_vif *rtwvif_to_vif(struct rtw_vif *rtwvif)
{
	void *p = rtwvif;

	return container_of(p, struct ieee80211_vif, drv_priv);
}

static inline bool rtw_ssid_equal(struct cfg80211_ssid *a,
				  struct cfg80211_ssid *b)
{
	if (!a || !b || a->ssid_len != b->ssid_len)
		return false;

	if (memcmp(a->ssid, b->ssid, a->ssid_len))
		return false;

	return true;
}

static inline void rtw_chip_efuse_grant_on(struct rtw_dev *rtwdev)
{
	if (rtwdev->chip->ops->efuse_grant)
		rtwdev->chip->ops->efuse_grant(rtwdev, true);
}

static inline void rtw_chip_efuse_grant_off(struct rtw_dev *rtwdev)
{
	if (rtwdev->chip->ops->efuse_grant)
		rtwdev->chip->ops->efuse_grant(rtwdev, false);
}

static inline bool rtw_chip_wcpu_11n(struct rtw_dev *rtwdev)
{
	return rtwdev->chip->wlan_cpu == RTW_WCPU_11N;
}

static inline bool rtw_chip_wcpu_11ac(struct rtw_dev *rtwdev)
{
	return rtwdev->chip->wlan_cpu == RTW_WCPU_11AC;
}

static inline bool rtw_chip_has_rx_ldpc(struct rtw_dev *rtwdev)
{
	return rtwdev->chip->rx_ldpc;
}

static inline bool rtw_chip_has_tx_stbc(struct rtw_dev *rtwdev)
{
	return rtwdev->chip->tx_stbc;
}

static inline void rtw_release_macid(struct rtw_dev *rtwdev, u8 mac_id)
{
	clear_bit(mac_id, rtwdev->mac_id_map);
}

static inline int rtw_chip_dump_fw_crash(struct rtw_dev *rtwdev)
{
	if (rtwdev->chip->ops->dump_fw_crash)
		return rtwdev->chip->ops->dump_fw_crash(rtwdev);

	return 0;
}

void rtw_get_channel_params(struct cfg80211_chan_def *chandef,
			    struct rtw_channel_params *ch_param);
bool check_hw_ready(struct rtw_dev *rtwdev, u32 addr, u32 mask, u32 target);
bool ltecoex_read_reg(struct rtw_dev *rtwdev, u16 offset, u32 *val);
bool ltecoex_reg_write(struct rtw_dev *rtwdev, u16 offset, u32 value);
void rtw_restore_reg(struct rtw_dev *rtwdev,
		     struct rtw_backup_info *bckp, u32 num);
void rtw_desc_to_mcsrate(u16 rate, u8 *mcs, u8 *nss);
void rtw_set_channel(struct rtw_dev *rtwdev);
void rtw_chip_prepare_tx(struct rtw_dev *rtwdev);
void rtw_vif_port_config(struct rtw_dev *rtwdev, struct rtw_vif *rtwvif,
			 u32 config);
void rtw_tx_report_purge_timer(struct timer_list *t);
void rtw_update_sta_info(struct rtw_dev *rtwdev, struct rtw_sta_info *si);
int rtw_core_start(struct rtw_dev *rtwdev);
void rtw_core_stop(struct rtw_dev *rtwdev);
int rtw_chip_info_setup(struct rtw_dev *rtwdev);
int rtw_core_init(struct rtw_dev *rtwdev);
void rtw_core_deinit(struct rtw_dev *rtwdev);
int rtw_register_hw(struct rtw_dev *rtwdev, struct ieee80211_hw *hw);
void rtw_unregister_hw(struct rtw_dev *rtwdev, struct ieee80211_hw *hw);
u16 rtw_desc_to_bitrate(u8 desc_rate);
void rtw_vif_assoc_changed(struct rtw_vif *rtwvif,
			   struct ieee80211_bss_conf *conf);
int rtw_sta_add(struct rtw_dev *rtwdev, struct ieee80211_sta *sta,
		struct ieee80211_vif *vif);
void rtw_sta_remove(struct rtw_dev *rtwdev, struct ieee80211_sta *sta,
		    bool fw_exist);
void rtw_fw_recovery(struct rtw_dev *rtwdev);
void rtw_core_fw_scan_notify(struct rtw_dev *rtwdev, bool start);
int rtw_dump_fw(struct rtw_dev *rtwdev, const u32 ocp_src, u32 size,
		u32 fwcd_item);
int rtw_dump_reg(struct rtw_dev *rtwdev, const u32 addr, const u32 size);

#endif<|MERGE_RESOLUTION|>--- conflicted
+++ resolved
@@ -1174,15 +1174,9 @@
 
 	u16 fw_fifo_addr[RTW_FW_FIFO_MAX];
 	const struct rtw_fwcd_segs *fwcd_segs;
-<<<<<<< HEAD
 
 	u8 default_1ss_tx_path;
 
-=======
-
-	u8 default_1ss_tx_path;
-
->>>>>>> df0cc57e
 	bool path_div_supported;
 	bool ht_supported;
 	bool vht_supported;
@@ -1680,11 +1674,8 @@
 	struct rtw_gapk_info gapk;
 	bool is_bt_iqk_timeout;
 
-<<<<<<< HEAD
-=======
 	s8 l2h_th_ini;
 	enum rtw_edcca_mode edcca_mode;
->>>>>>> df0cc57e
 	u8 scan_density;
 };
 
