/* SPDX-License-Identifier: GPL-2.0 */
/* Copyright (c) 2018, Intel Corporation. */

#ifndef _ICE_DEVIDS_H_
#define _ICE_DEVIDS_H_

/* Device IDs */
/* Intel(R) Ethernet Connection E823-L for backplane */
#define ICE_DEV_ID_E823L_BACKPLANE	0x124C
/* Intel(R) Ethernet Connection E823-L for SFP */
#define ICE_DEV_ID_E823L_SFP		0x124D
/* Intel(R) Ethernet Connection E823-L/X557-AT 10GBASE-T */
#define ICE_DEV_ID_E823L_10G_BASE_T	0x124E
/* Intel(R) Ethernet Connection E823-L 1GbE */
#define ICE_DEV_ID_E823L_1GBE		0x124F
/* Intel(R) Ethernet Connection E823-L for QSFP */
#define ICE_DEV_ID_E823L_QSFP		0x151D
/* Intel(R) Ethernet Controller E810-C for backplane */
#define ICE_DEV_ID_E810C_BACKPLANE	0x1591
/* Intel(R) Ethernet Controller E810-C for QSFP */
#define ICE_DEV_ID_E810C_QSFP		0x1592
/* Intel(R) Ethernet Controller E810-C for SFP */
#define ICE_DEV_ID_E810C_SFP		0x1593
<<<<<<< HEAD
#define ICE_SUBDEV_ID_E810T		0x000E
#define ICE_SUBDEV_ID_E810T2		0x000F
=======
/* Intel(R) Ethernet Controller E810-XXV for backplane */
#define ICE_DEV_ID_E810_XXV_BACKPLANE	0x1599
/* Intel(R) Ethernet Controller E810-XXV for QSFP */
#define ICE_DEV_ID_E810_XXV_QSFP	0x159A
>>>>>>> 64222515
/* Intel(R) Ethernet Controller E810-XXV for SFP */
#define ICE_DEV_ID_E810_XXV_SFP		0x159B
/* Intel(R) Ethernet Connection E823-C for backplane */
#define ICE_DEV_ID_E823C_BACKPLANE	0x188A
/* Intel(R) Ethernet Connection E823-C for QSFP */
#define ICE_DEV_ID_E823C_QSFP		0x188B
/* Intel(R) Ethernet Connection E823-C for SFP */
#define ICE_DEV_ID_E823C_SFP		0x188C
/* Intel(R) Ethernet Connection E823-C/X557-AT 10GBASE-T */
#define ICE_DEV_ID_E823C_10G_BASE_T	0x188D
/* Intel(R) Ethernet Connection E823-C 1GbE */
#define ICE_DEV_ID_E823C_SGMII		0x188E
/* Intel(R) Ethernet Connection E822-C for backplane */
#define ICE_DEV_ID_E822C_BACKPLANE	0x1890
/* Intel(R) Ethernet Connection E822-C for QSFP */
#define ICE_DEV_ID_E822C_QSFP		0x1891
/* Intel(R) Ethernet Connection E822-C for SFP */
#define ICE_DEV_ID_E822C_SFP		0x1892
/* Intel(R) Ethernet Connection E822-C/X557-AT 10GBASE-T */
#define ICE_DEV_ID_E822C_10G_BASE_T	0x1893
/* Intel(R) Ethernet Connection E822-C 1GbE */
#define ICE_DEV_ID_E822C_SGMII		0x1894
/* Intel(R) Ethernet Connection E822-L for backplane */
#define ICE_DEV_ID_E822L_BACKPLANE	0x1897
/* Intel(R) Ethernet Connection E822-L for SFP */
#define ICE_DEV_ID_E822L_SFP		0x1898
/* Intel(R) Ethernet Connection E822-L/X557-AT 10GBASE-T */
#define ICE_DEV_ID_E822L_10G_BASE_T	0x1899
/* Intel(R) Ethernet Connection E822-L 1GbE */
#define ICE_DEV_ID_E822L_SGMII		0x189A

#endif /* _ICE_DEVIDS_H_ */<|MERGE_RESOLUTION|>--- conflicted
+++ resolved
@@ -21,15 +21,12 @@
 #define ICE_DEV_ID_E810C_QSFP		0x1592
 /* Intel(R) Ethernet Controller E810-C for SFP */
 #define ICE_DEV_ID_E810C_SFP		0x1593
-<<<<<<< HEAD
 #define ICE_SUBDEV_ID_E810T		0x000E
 #define ICE_SUBDEV_ID_E810T2		0x000F
-=======
 /* Intel(R) Ethernet Controller E810-XXV for backplane */
 #define ICE_DEV_ID_E810_XXV_BACKPLANE	0x1599
 /* Intel(R) Ethernet Controller E810-XXV for QSFP */
 #define ICE_DEV_ID_E810_XXV_QSFP	0x159A
->>>>>>> 64222515
 /* Intel(R) Ethernet Controller E810-XXV for SFP */
 #define ICE_DEV_ID_E810_XXV_SFP		0x159B
 /* Intel(R) Ethernet Connection E823-C for backplane */
