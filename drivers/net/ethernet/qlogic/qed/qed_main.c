--- conflicted
+++ resolved
@@ -1436,8 +1436,6 @@
 	return status;
 }
 
-<<<<<<< HEAD
-=======
 static int qed_update_wol(struct qed_dev *cdev, bool enabled)
 {
 	struct qed_hwfn *hwfn = QED_LEADING_HWFN(cdev);
@@ -1532,7 +1530,6 @@
 	return status;
 }
 
->>>>>>> c470abd4
 static struct qed_selftest_ops qed_selftest_ops_pass = {
 	.selftest_memory = &qed_selftest_memory,
 	.selftest_interrupt = &qed_selftest_interrupt,
