--- conflicted
+++ resolved
@@ -33,10 +33,7 @@
 	void (*set_rgmii_speed)(struct rk_priv_data *bsp_priv, int speed);
 	void (*set_rmii_speed)(struct rk_priv_data *bsp_priv, int speed);
 	void (*integrated_phy_powerup)(struct rk_priv_data *bsp_priv);
-<<<<<<< HEAD
-=======
 	bool regs_valid;
->>>>>>> df0cc57e
 	u32 regs[];
 };
 
@@ -1096,10 +1093,7 @@
 	.set_to_rmii = rk3568_set_to_rmii,
 	.set_rgmii_speed = rk3568_set_gmac_speed,
 	.set_rmii_speed = rk3568_set_gmac_speed,
-<<<<<<< HEAD
-=======
 	.regs_valid = true,
->>>>>>> df0cc57e
 	.regs = {
 		0xfe2a0000, /* gmac0 */
 		0xfe010000, /* gmac1 */
@@ -1391,11 +1385,7 @@
 	 * to be distinguished.
 	 */
 	res = platform_get_resource(pdev, IORESOURCE_MEM, 0);
-<<<<<<< HEAD
-	if (res) {
-=======
 	if (res && ops->regs_valid) {
->>>>>>> df0cc57e
 		int i = 0;
 
 		while (ops->regs[i]) {
