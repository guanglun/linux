/*
 * Copyright 2012 Red Hat Inc.
 *
 * Permission is hereby granted, free of charge, to any person obtaining a
 * copy of this software and associated documentation files (the "Software"),
 * to deal in the Software without restriction, including without limitation
 * the rights to use, copy, modify, merge, publish, distribute, sublicense,
 * and/or sell copies of the Software, and to permit persons to whom the
 * Software is furnished to do so, subject to the following conditions:
 *
 * The above copyright notice and this permission notice shall be included in
 * all copies or substantial portions of the Software.
 *
 * THE SOFTWARE IS PROVIDED "AS IS", WITHOUT WARRANTY OF ANY KIND, EXPRESS OR
 * IMPLIED, INCLUDING BUT NOT LIMITED TO THE WARRANTIES OF MERCHANTABILITY,
 * FITNESS FOR A PARTICULAR PURPOSE AND NONINFRINGEMENT.  IN NO EVENT SHALL
 * THE COPYRIGHT HOLDER(S) OR AUTHOR(S) BE LIABLE FOR ANY CLAIM, DAMAGES OR
 * OTHER LIABILITY, WHETHER IN AN ACTION OF CONTRACT, TORT OR OTHERWISE,
 * ARISING FROM, OUT OF OR IN CONNECTION WITH THE SOFTWARE OR THE USE OR
 * OTHER DEALINGS IN THE SOFTWARE.
 *
 * Authors: Ben Skeggs
 */

#include "nv04.h"

static const struct nouveau_mc_intr
nv98_mc_intr[] = {
	{ 0x00000001, NVDEV_ENGINE_PPP },
	{ 0x00000100, NVDEV_ENGINE_FIFO },
	{ 0x00001000, NVDEV_ENGINE_GR },
	{ 0x00004000, NVDEV_ENGINE_CRYPT },	/* NV84:NVA3 */
	{ 0x00008000, NVDEV_ENGINE_BSP },
	{ 0x00020000, NVDEV_ENGINE_VP },
<<<<<<< HEAD
=======
	{ 0x00040000, NVDEV_SUBDEV_PWR },	/* NVA3:NVC0 */
>>>>>>> d8ec26d7
	{ 0x00080000, NVDEV_SUBDEV_THERM },	/* NVA3:NVC0 */
	{ 0x00100000, NVDEV_SUBDEV_TIMER },
	{ 0x00200000, NVDEV_SUBDEV_GPIO },
	{ 0x00400000, NVDEV_ENGINE_COPY0 },	/* NVA3-     */
	{ 0x04000000, NVDEV_ENGINE_DISP },
	{ 0x10000000, NVDEV_SUBDEV_BUS },
	{ 0x80000000, NVDEV_ENGINE_SW },
	{ 0x0042d101, NVDEV_SUBDEV_FB },
	{},
};

struct nouveau_oclass *
nv98_mc_oclass = &(struct nouveau_mc_oclass) {
	.base.handle = NV_SUBDEV(MC, 0x98),
	.base.ofuncs = &(struct nouveau_ofuncs) {
		.ctor = nv04_mc_ctor,
		.dtor = _nouveau_mc_dtor,
		.init = nv50_mc_init,
		.fini = _nouveau_mc_fini,
	},
	.intr = nv98_mc_intr,
	.msi_rearm = nv40_mc_msi_rearm,
}.base;<|MERGE_RESOLUTION|>--- conflicted
+++ resolved
@@ -32,10 +32,7 @@
 	{ 0x00004000, NVDEV_ENGINE_CRYPT },	/* NV84:NVA3 */
 	{ 0x00008000, NVDEV_ENGINE_BSP },
 	{ 0x00020000, NVDEV_ENGINE_VP },
-<<<<<<< HEAD
-=======
 	{ 0x00040000, NVDEV_SUBDEV_PWR },	/* NVA3:NVC0 */
->>>>>>> d8ec26d7
 	{ 0x00080000, NVDEV_SUBDEV_THERM },	/* NVA3:NVC0 */
 	{ 0x00100000, NVDEV_SUBDEV_TIMER },
 	{ 0x00200000, NVDEV_SUBDEV_GPIO },
