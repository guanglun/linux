--- conflicted
+++ resolved
@@ -119,8 +119,6 @@
 	.hpd_sense = &r100_hpd_sense,
 	.hpd_set_polarity = &r100_hpd_set_polarity,
 	.ioctl_wait_idle = NULL,
-<<<<<<< HEAD
-=======
 };
 
 /*
@@ -166,7 +164,6 @@
 	.hpd_sense = &r100_hpd_sense,
 	.hpd_set_polarity = &r100_hpd_set_polarity,
 	.ioctl_wait_idle = NULL,
->>>>>>> 57d54889
 };
 
 
@@ -225,8 +222,6 @@
 	.hpd_sense = &r100_hpd_sense,
 	.hpd_set_polarity = &r100_hpd_set_polarity,
 	.ioctl_wait_idle = NULL,
-<<<<<<< HEAD
-=======
 };
 
 
@@ -265,7 +260,6 @@
 	.hpd_sense = &r100_hpd_sense,
 	.hpd_set_polarity = &r100_hpd_set_polarity,
 	.ioctl_wait_idle = NULL,
->>>>>>> 57d54889
 };
 
 /*
@@ -691,8 +685,6 @@
 	.hpd_sense = &r600_hpd_sense,
 	.hpd_set_polarity = &r600_hpd_set_polarity,
 	.ioctl_wait_idle = r600_ioctl_wait_idle,
-<<<<<<< HEAD
-=======
 };
 
 /*
@@ -743,7 +735,6 @@
 	.hpd_fini = &evergreen_hpd_fini,
 	.hpd_sense = &evergreen_hpd_sense,
 	.hpd_set_polarity = &evergreen_hpd_set_polarity,
->>>>>>> 57d54889
 };
 
 #endif