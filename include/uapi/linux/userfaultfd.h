/* SPDX-License-Identifier: GPL-2.0 WITH Linux-syscall-note */
/*
 *  include/linux/userfaultfd.h
 *
 *  Copyright (C) 2007  Davide Libenzi <davidel@xmailserver.org>
 *  Copyright (C) 2015  Red Hat, Inc.
 *
 */

#ifndef _LINUX_USERFAULTFD_H
#define _LINUX_USERFAULTFD_H

#include <linux/types.h>

/*
 * If the UFFDIO_API is upgraded someday, the UFFDIO_UNREGISTER and
 * UFFDIO_WAKE ioctls should be defined as _IOW and not as _IOR.  In
 * userfaultfd.h we assumed the kernel was reading (instead _IOC_READ
 * means the userland is reading).
 */
#define UFFD_API ((__u64)0xAA)
#define UFFD_API_REGISTER_MODES (UFFDIO_REGISTER_MODE_MISSING |	\
				 UFFDIO_REGISTER_MODE_WP |	\
				 UFFDIO_REGISTER_MODE_MINOR)
#define UFFD_API_FEATURES (UFFD_FEATURE_PAGEFAULT_FLAG_WP |	\
			   UFFD_FEATURE_EVENT_FORK |		\
			   UFFD_FEATURE_EVENT_REMAP |		\
			   UFFD_FEATURE_EVENT_REMOVE |		\
			   UFFD_FEATURE_EVENT_UNMAP |		\
			   UFFD_FEATURE_MISSING_HUGETLBFS |	\
			   UFFD_FEATURE_MISSING_SHMEM |		\
			   UFFD_FEATURE_SIGBUS |		\
			   UFFD_FEATURE_THREAD_ID |		\
			   UFFD_FEATURE_MINOR_HUGETLBFS |	\
			   UFFD_FEATURE_MINOR_SHMEM |		\
<<<<<<< HEAD
			   UFFD_FEATURE_EXACT_ADDRESS)
=======
			   UFFD_FEATURE_EXACT_ADDRESS |		\
			   UFFD_FEATURE_WP_HUGETLBFS_SHMEM)
>>>>>>> 88084a3d
#define UFFD_API_IOCTLS				\
	((__u64)1 << _UFFDIO_REGISTER |		\
	 (__u64)1 << _UFFDIO_UNREGISTER |	\
	 (__u64)1 << _UFFDIO_API)
#define UFFD_API_RANGE_IOCTLS			\
	((__u64)1 << _UFFDIO_WAKE |		\
	 (__u64)1 << _UFFDIO_COPY |		\
	 (__u64)1 << _UFFDIO_ZEROPAGE |		\
	 (__u64)1 << _UFFDIO_WRITEPROTECT |	\
	 (__u64)1 << _UFFDIO_CONTINUE)
#define UFFD_API_RANGE_IOCTLS_BASIC		\
	((__u64)1 << _UFFDIO_WAKE |		\
	 (__u64)1 << _UFFDIO_COPY |		\
	 (__u64)1 << _UFFDIO_CONTINUE |		\
	 (__u64)1 << _UFFDIO_WRITEPROTECT)

/*
 * Valid ioctl command number range with this API is from 0x00 to
 * 0x3F.  UFFDIO_API is the fixed number, everything else can be
 * changed by implementing a different UFFD_API. If sticking to the
 * same UFFD_API more ioctl can be added and userland will be aware of
 * which ioctl the running kernel implements through the ioctl command
 * bitmask written by the UFFDIO_API.
 */
#define _UFFDIO_REGISTER		(0x00)
#define _UFFDIO_UNREGISTER		(0x01)
#define _UFFDIO_WAKE			(0x02)
#define _UFFDIO_COPY			(0x03)
#define _UFFDIO_ZEROPAGE		(0x04)
#define _UFFDIO_WRITEPROTECT		(0x06)
#define _UFFDIO_CONTINUE		(0x07)
#define _UFFDIO_API			(0x3F)

/* userfaultfd ioctl ids */
#define UFFDIO 0xAA
#define UFFDIO_API		_IOWR(UFFDIO, _UFFDIO_API,	\
				      struct uffdio_api)
#define UFFDIO_REGISTER		_IOWR(UFFDIO, _UFFDIO_REGISTER, \
				      struct uffdio_register)
#define UFFDIO_UNREGISTER	_IOR(UFFDIO, _UFFDIO_UNREGISTER,	\
				     struct uffdio_range)
#define UFFDIO_WAKE		_IOR(UFFDIO, _UFFDIO_WAKE,	\
				     struct uffdio_range)
#define UFFDIO_COPY		_IOWR(UFFDIO, _UFFDIO_COPY,	\
				      struct uffdio_copy)
#define UFFDIO_ZEROPAGE		_IOWR(UFFDIO, _UFFDIO_ZEROPAGE,	\
				      struct uffdio_zeropage)
#define UFFDIO_WRITEPROTECT	_IOWR(UFFDIO, _UFFDIO_WRITEPROTECT, \
				      struct uffdio_writeprotect)
#define UFFDIO_CONTINUE		_IOWR(UFFDIO, _UFFDIO_CONTINUE,	\
				      struct uffdio_continue)

/* read() structure */
struct uffd_msg {
	__u8	event;

	__u8	reserved1;
	__u16	reserved2;
	__u32	reserved3;

	union {
		struct {
			__u64	flags;
			__u64	address;
			union {
				__u32 ptid;
			} feat;
		} pagefault;

		struct {
			__u32	ufd;
		} fork;

		struct {
			__u64	from;
			__u64	to;
			__u64	len;
		} remap;

		struct {
			__u64	start;
			__u64	end;
		} remove;

		struct {
			/* unused reserved fields */
			__u64	reserved1;
			__u64	reserved2;
			__u64	reserved3;
		} reserved;
	} arg;
} __packed;

/*
 * Start at 0x12 and not at 0 to be more strict against bugs.
 */
#define UFFD_EVENT_PAGEFAULT	0x12
#define UFFD_EVENT_FORK		0x13
#define UFFD_EVENT_REMAP	0x14
#define UFFD_EVENT_REMOVE	0x15
#define UFFD_EVENT_UNMAP	0x16

/* flags for UFFD_EVENT_PAGEFAULT */
#define UFFD_PAGEFAULT_FLAG_WRITE	(1<<0)	/* If this was a write fault */
#define UFFD_PAGEFAULT_FLAG_WP		(1<<1)	/* If reason is VM_UFFD_WP */
#define UFFD_PAGEFAULT_FLAG_MINOR	(1<<2)	/* If reason is VM_UFFD_MINOR */

struct uffdio_api {
	/* userland asks for an API number and the features to enable */
	__u64 api;
	/*
	 * Kernel answers below with the all available features for
	 * the API, this notifies userland of which events and/or
	 * which flags for each event are enabled in the current
	 * kernel.
	 *
	 * Note: UFFD_EVENT_PAGEFAULT and UFFD_PAGEFAULT_FLAG_WRITE
	 * are to be considered implicitly always enabled in all kernels as
	 * long as the uffdio_api.api requested matches UFFD_API.
	 *
	 * UFFD_FEATURE_MISSING_HUGETLBFS means an UFFDIO_REGISTER
	 * with UFFDIO_REGISTER_MODE_MISSING mode will succeed on
	 * hugetlbfs virtual memory ranges. Adding or not adding
	 * UFFD_FEATURE_MISSING_HUGETLBFS to uffdio_api.features has
	 * no real functional effect after UFFDIO_API returns, but
	 * it's only useful for an initial feature set probe at
	 * UFFDIO_API time. There are two ways to use it:
	 *
	 * 1) by adding UFFD_FEATURE_MISSING_HUGETLBFS to the
	 *    uffdio_api.features before calling UFFDIO_API, an error
	 *    will be returned by UFFDIO_API on a kernel without
	 *    hugetlbfs missing support
	 *
	 * 2) the UFFD_FEATURE_MISSING_HUGETLBFS can not be added in
	 *    uffdio_api.features and instead it will be set by the
	 *    kernel in the uffdio_api.features if the kernel supports
	 *    it, so userland can later check if the feature flag is
	 *    present in uffdio_api.features after UFFDIO_API
	 *    succeeded.
	 *
	 * UFFD_FEATURE_MISSING_SHMEM works the same as
	 * UFFD_FEATURE_MISSING_HUGETLBFS, but it applies to shmem
	 * (i.e. tmpfs and other shmem based APIs).
	 *
	 * UFFD_FEATURE_SIGBUS feature means no page-fault
	 * (UFFD_EVENT_PAGEFAULT) event will be delivered, instead
	 * a SIGBUS signal will be sent to the faulting process.
	 *
	 * UFFD_FEATURE_THREAD_ID pid of the page faulted task_struct will
	 * be returned, if feature is not requested 0 will be returned.
	 *
	 * UFFD_FEATURE_MINOR_HUGETLBFS indicates that minor faults
	 * can be intercepted (via REGISTER_MODE_MINOR) for
	 * hugetlbfs-backed pages.
	 *
	 * UFFD_FEATURE_MINOR_SHMEM indicates the same support as
	 * UFFD_FEATURE_MINOR_HUGETLBFS, but for shmem-backed pages instead.
	 *
	 * UFFD_FEATURE_EXACT_ADDRESS indicates that the exact address of page
	 * faults would be provided and the offset within the page would not be
	 * masked.
<<<<<<< HEAD
=======
	 *
	 * UFFD_FEATURE_WP_HUGETLBFS_SHMEM indicates that userfaultfd
	 * write-protection mode is supported on both shmem and hugetlbfs.
>>>>>>> 88084a3d
	 */
#define UFFD_FEATURE_PAGEFAULT_FLAG_WP		(1<<0)
#define UFFD_FEATURE_EVENT_FORK			(1<<1)
#define UFFD_FEATURE_EVENT_REMAP		(1<<2)
#define UFFD_FEATURE_EVENT_REMOVE		(1<<3)
#define UFFD_FEATURE_MISSING_HUGETLBFS		(1<<4)
#define UFFD_FEATURE_MISSING_SHMEM		(1<<5)
#define UFFD_FEATURE_EVENT_UNMAP		(1<<6)
#define UFFD_FEATURE_SIGBUS			(1<<7)
#define UFFD_FEATURE_THREAD_ID			(1<<8)
#define UFFD_FEATURE_MINOR_HUGETLBFS		(1<<9)
#define UFFD_FEATURE_MINOR_SHMEM		(1<<10)
#define UFFD_FEATURE_EXACT_ADDRESS		(1<<11)
<<<<<<< HEAD
=======
#define UFFD_FEATURE_WP_HUGETLBFS_SHMEM		(1<<12)
>>>>>>> 88084a3d
	__u64 features;

	__u64 ioctls;
};

struct uffdio_range {
	__u64 start;
	__u64 len;
};

struct uffdio_register {
	struct uffdio_range range;
#define UFFDIO_REGISTER_MODE_MISSING	((__u64)1<<0)
#define UFFDIO_REGISTER_MODE_WP		((__u64)1<<1)
#define UFFDIO_REGISTER_MODE_MINOR	((__u64)1<<2)
	__u64 mode;

	/*
	 * kernel answers which ioctl commands are available for the
	 * range, keep at the end as the last 8 bytes aren't read.
	 */
	__u64 ioctls;
};

struct uffdio_copy {
	__u64 dst;
	__u64 src;
	__u64 len;
#define UFFDIO_COPY_MODE_DONTWAKE		((__u64)1<<0)
	/*
	 * UFFDIO_COPY_MODE_WP will map the page write protected on
	 * the fly.  UFFDIO_COPY_MODE_WP is available only if the
	 * write protected ioctl is implemented for the range
	 * according to the uffdio_register.ioctls.
	 */
#define UFFDIO_COPY_MODE_WP			((__u64)1<<1)
	__u64 mode;

	/*
	 * "copy" is written by the ioctl and must be at the end: the
	 * copy_from_user will not read the last 8 bytes.
	 */
	__s64 copy;
};

struct uffdio_zeropage {
	struct uffdio_range range;
#define UFFDIO_ZEROPAGE_MODE_DONTWAKE		((__u64)1<<0)
	__u64 mode;

	/*
	 * "zeropage" is written by the ioctl and must be at the end:
	 * the copy_from_user will not read the last 8 bytes.
	 */
	__s64 zeropage;
};

struct uffdio_writeprotect {
	struct uffdio_range range;
/*
 * UFFDIO_WRITEPROTECT_MODE_WP: set the flag to write protect a range,
 * unset the flag to undo protection of a range which was previously
 * write protected.
 *
 * UFFDIO_WRITEPROTECT_MODE_DONTWAKE: set the flag to avoid waking up
 * any wait thread after the operation succeeds.
 *
 * NOTE: Write protecting a region (WP=1) is unrelated to page faults,
 * therefore DONTWAKE flag is meaningless with WP=1.  Removing write
 * protection (WP=0) in response to a page fault wakes the faulting
 * task unless DONTWAKE is set.
 */
#define UFFDIO_WRITEPROTECT_MODE_WP		((__u64)1<<0)
#define UFFDIO_WRITEPROTECT_MODE_DONTWAKE	((__u64)1<<1)
	__u64 mode;
};

struct uffdio_continue {
	struct uffdio_range range;
#define UFFDIO_CONTINUE_MODE_DONTWAKE		((__u64)1<<0)
	__u64 mode;

	/*
	 * Fields below here are written by the ioctl and must be at the end:
	 * the copy_from_user will not read past here.
	 */
	__s64 mapped;
};

/*
 * Flags for the userfaultfd(2) system call itself.
 */

/*
 * Create a userfaultfd that can handle page faults only in user mode.
 */
#define UFFD_USER_MODE_ONLY 1

#endif /* _LINUX_USERFAULTFD_H */<|MERGE_RESOLUTION|>--- conflicted
+++ resolved
@@ -33,12 +33,8 @@
 			   UFFD_FEATURE_THREAD_ID |		\
 			   UFFD_FEATURE_MINOR_HUGETLBFS |	\
 			   UFFD_FEATURE_MINOR_SHMEM |		\
-<<<<<<< HEAD
-			   UFFD_FEATURE_EXACT_ADDRESS)
-=======
 			   UFFD_FEATURE_EXACT_ADDRESS |		\
 			   UFFD_FEATURE_WP_HUGETLBFS_SHMEM)
->>>>>>> 88084a3d
 #define UFFD_API_IOCTLS				\
 	((__u64)1 << _UFFDIO_REGISTER |		\
 	 (__u64)1 << _UFFDIO_UNREGISTER |	\
@@ -200,12 +196,9 @@
 	 * UFFD_FEATURE_EXACT_ADDRESS indicates that the exact address of page
 	 * faults would be provided and the offset within the page would not be
 	 * masked.
-<<<<<<< HEAD
-=======
 	 *
 	 * UFFD_FEATURE_WP_HUGETLBFS_SHMEM indicates that userfaultfd
 	 * write-protection mode is supported on both shmem and hugetlbfs.
->>>>>>> 88084a3d
 	 */
 #define UFFD_FEATURE_PAGEFAULT_FLAG_WP		(1<<0)
 #define UFFD_FEATURE_EVENT_FORK			(1<<1)
@@ -219,10 +212,7 @@
 #define UFFD_FEATURE_MINOR_HUGETLBFS		(1<<9)
 #define UFFD_FEATURE_MINOR_SHMEM		(1<<10)
 #define UFFD_FEATURE_EXACT_ADDRESS		(1<<11)
-<<<<<<< HEAD
-=======
 #define UFFD_FEATURE_WP_HUGETLBFS_SHMEM		(1<<12)
->>>>>>> 88084a3d
 	__u64 features;
 
 	__u64 ioctls;
