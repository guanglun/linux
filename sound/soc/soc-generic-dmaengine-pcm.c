// SPDX-License-Identifier: GPL-2.0+
//
//  Copyright (C) 2013, Analog Devices Inc.
//	Author: Lars-Peter Clausen <lars@metafoo.de>

#include <linux/module.h>
#include <linux/init.h>
#include <linux/dmaengine.h>
#include <linux/slab.h>
#include <sound/pcm.h>
#include <sound/pcm_params.h>
#include <sound/soc.h>
#include <linux/dma-mapping.h>
#include <linux/of.h>

#include <sound/dmaengine_pcm.h>

static unsigned int prealloc_buffer_size_kbytes = 512;
module_param(prealloc_buffer_size_kbytes, uint, 0444);
MODULE_PARM_DESC(prealloc_buffer_size_kbytes, "Preallocate DMA buffer size (KB).");

/*
 * The platforms dmaengine driver does not support reporting the amount of
 * bytes that are still left to transfer.
 */
#define SND_DMAENGINE_PCM_FLAG_NO_RESIDUE BIT(31)

static struct device *dmaengine_dma_dev(struct dmaengine_pcm *pcm,
	struct snd_pcm_substream *substream)
{
	if (!pcm->chan[substream->stream])
		return NULL;

	return pcm->chan[substream->stream]->device->dev;
}

/**
 * snd_dmaengine_pcm_prepare_slave_config() - Generic prepare_slave_config callback
 * @substream: PCM substream
 * @params: hw_params
 * @slave_config: DMA slave config to prepare
 *
 * This function can be used as a generic prepare_slave_config callback for
 * platforms which make use of the snd_dmaengine_dai_dma_data struct for their
 * DAI DMA data. Internally the function will first call
 * snd_hwparams_to_dma_slave_config to fill in the slave config based on the
 * hw_params, followed by snd_dmaengine_set_config_from_dai_data to fill in the
 * remaining fields based on the DAI DMA data.
 */
int snd_dmaengine_pcm_prepare_slave_config(struct snd_pcm_substream *substream,
	struct snd_pcm_hw_params *params, struct dma_slave_config *slave_config)
{
	struct snd_soc_pcm_runtime *rtd = asoc_substream_to_rtd(substream);
	struct snd_dmaengine_dai_dma_data *dma_data;
	int ret;

	if (rtd->num_cpus > 1) {
		dev_err(rtd->dev,
			"%s doesn't support Multi CPU yet\n", __func__);
		return -EINVAL;
	}

	dma_data = snd_soc_dai_get_dma_data(asoc_rtd_to_cpu(rtd, 0), substream);

	ret = snd_hwparams_to_dma_slave_config(substream, params, slave_config);
	if (ret)
		return ret;

	snd_dmaengine_pcm_set_config_from_dai_data(substream, dma_data,
		slave_config);

	return 0;
}
EXPORT_SYMBOL_GPL(snd_dmaengine_pcm_prepare_slave_config);

static int dmaengine_pcm_hw_params(struct snd_soc_component *component,
				   struct snd_pcm_substream *substream,
				   struct snd_pcm_hw_params *params)
{
	struct dmaengine_pcm *pcm = soc_component_to_pcm(component);
	struct dma_chan *chan = snd_dmaengine_pcm_get_chan(substream);
	struct dma_slave_config slave_config;
	int ret;

	if (!pcm->config->prepare_slave_config)
		return 0;

	memset(&slave_config, 0, sizeof(slave_config));

	ret = pcm->config->prepare_slave_config(substream, params, &slave_config);
	if (ret)
		return ret;

	return dmaengine_slave_config(chan, &slave_config);
}

static int
dmaengine_pcm_set_runtime_hwparams(struct snd_soc_component *component,
				   struct snd_pcm_substream *substream)
{
	struct snd_soc_pcm_runtime *rtd = asoc_substream_to_rtd(substream);
	struct dmaengine_pcm *pcm = soc_component_to_pcm(component);
	struct device *dma_dev = dmaengine_dma_dev(pcm, substream);
	struct dma_chan *chan = pcm->chan[substream->stream];
	struct snd_dmaengine_dai_dma_data *dma_data;
	struct snd_pcm_hardware hw;

	if (rtd->num_cpus > 1) {
		dev_err(rtd->dev,
			"%s doesn't support Multi CPU yet\n", __func__);
		return -EINVAL;
	}

	if (pcm->config->pcm_hardware)
		return snd_soc_set_runtime_hwparams(substream,
				pcm->config->pcm_hardware);

	dma_data = snd_soc_dai_get_dma_data(asoc_rtd_to_cpu(rtd, 0), substream);

	memset(&hw, 0, sizeof(hw));
	hw.info = SNDRV_PCM_INFO_MMAP | SNDRV_PCM_INFO_MMAP_VALID |
			SNDRV_PCM_INFO_INTERLEAVED;
	hw.periods_min = 2;
	hw.periods_max = UINT_MAX;
	hw.period_bytes_min = dma_data->maxburst * DMA_SLAVE_BUSWIDTH_8_BYTES;
	if (!hw.period_bytes_min)
		hw.period_bytes_min = 256;
	hw.period_bytes_max = dma_get_max_seg_size(dma_dev);
	hw.buffer_bytes_max = SIZE_MAX;
	hw.fifo_size = dma_data->fifo_size;

	if (pcm->flags & SND_DMAENGINE_PCM_FLAG_NO_RESIDUE)
		hw.info |= SNDRV_PCM_INFO_BATCH;

	/**
	 * FIXME: Remove the return value check to align with the code
	 * before adding snd_dmaengine_pcm_refine_runtime_hwparams
	 * function.
	 */
	snd_dmaengine_pcm_refine_runtime_hwparams(substream,
						  dma_data,
						  &hw,
						  chan);

	return snd_soc_set_runtime_hwparams(substream, &hw);
}

static int dmaengine_pcm_open(struct snd_soc_component *component,
			      struct snd_pcm_substream *substream)
{
	struct dmaengine_pcm *pcm = soc_component_to_pcm(component);
	struct dma_chan *chan = pcm->chan[substream->stream];
	int ret;

	ret = dmaengine_pcm_set_runtime_hwparams(component, substream);
	if (ret)
		return ret;

	return snd_dmaengine_pcm_open(substream, chan);
}

static int dmaengine_pcm_close(struct snd_soc_component *component,
			       struct snd_pcm_substream *substream)
{
	return snd_dmaengine_pcm_close(substream);
}

static int dmaengine_pcm_trigger(struct snd_soc_component *component,
				 struct snd_pcm_substream *substream, int cmd)
{
	return snd_dmaengine_pcm_trigger(substream, cmd);
}

static struct dma_chan *dmaengine_pcm_compat_request_channel(
	struct snd_soc_component *component,
	struct snd_soc_pcm_runtime *rtd,
	struct snd_pcm_substream *substream)
{
	struct dmaengine_pcm *pcm = soc_component_to_pcm(component);
	struct snd_dmaengine_dai_dma_data *dma_data;

	if (rtd->num_cpus > 1) {
		dev_err(rtd->dev,
			"%s doesn't support Multi CPU yet\n", __func__);
		return NULL;
	}

	dma_data = snd_soc_dai_get_dma_data(asoc_rtd_to_cpu(rtd, 0), substream);

	if ((pcm->flags & SND_DMAENGINE_PCM_FLAG_HALF_DUPLEX) && pcm->chan[0])
		return pcm->chan[0];

	if (pcm->config->compat_request_channel)
		return pcm->config->compat_request_channel(rtd, substream);

	return snd_dmaengine_pcm_request_channel(pcm->config->compat_filter_fn,
						 dma_data->filter_data);
}

static bool dmaengine_pcm_can_report_residue(struct device *dev,
	struct dma_chan *chan)
{
	struct dma_slave_caps dma_caps;
	int ret;

	ret = dma_get_slave_caps(chan, &dma_caps);
	if (ret != 0) {
		dev_warn(dev, "Failed to get DMA channel capabilities, falling back to period counting: %d\n",
			 ret);
		return false;
	}

	if (dma_caps.residue_granularity == DMA_RESIDUE_GRANULARITY_DESCRIPTOR)
		return false;

	return true;
}

static int dmaengine_pcm_new(struct snd_soc_component *component,
			     struct snd_soc_pcm_runtime *rtd)
{
	struct dmaengine_pcm *pcm = soc_component_to_pcm(component);
	const struct snd_dmaengine_pcm_config *config = pcm->config;
	struct device *dev = component->dev;
	size_t prealloc_buffer_size;
	size_t max_buffer_size;
	unsigned int i;

<<<<<<< HEAD
	if (config && config->prealloc_buffer_size)
=======
	if (config->prealloc_buffer_size)
>>>>>>> 88084a3d
		prealloc_buffer_size = config->prealloc_buffer_size;
	else
		prealloc_buffer_size = prealloc_buffer_size_kbytes * 1024;

<<<<<<< HEAD
	if (config && config->pcm_hardware && config->pcm_hardware->buffer_bytes_max)
=======
	if (config->pcm_hardware && config->pcm_hardware->buffer_bytes_max)
>>>>>>> 88084a3d
		max_buffer_size = config->pcm_hardware->buffer_bytes_max;
	else
		max_buffer_size = SIZE_MAX;

	for_each_pcm_streams(i) {
		struct snd_pcm_substream *substream = rtd->pcm->streams[i].substream;
		if (!substream)
			continue;

		if (!pcm->chan[i] && config->chan_names[i])
			pcm->chan[i] = dma_request_slave_channel(dev,
				config->chan_names[i]);

		if (!pcm->chan[i] && (pcm->flags & SND_DMAENGINE_PCM_FLAG_COMPAT)) {
			pcm->chan[i] = dmaengine_pcm_compat_request_channel(
				component, rtd, substream);
		}

		if (!pcm->chan[i]) {
			dev_err(component->dev,
				"Missing dma channel for stream: %d\n", i);
			return -EINVAL;
		}

		snd_pcm_set_managed_buffer(substream,
				SNDRV_DMA_TYPE_DEV_IRAM,
				dmaengine_dma_dev(pcm, substream),
				prealloc_buffer_size,
				max_buffer_size);

		if (!dmaengine_pcm_can_report_residue(dev, pcm->chan[i]))
			pcm->flags |= SND_DMAENGINE_PCM_FLAG_NO_RESIDUE;

		if (rtd->pcm->streams[i].pcm->name[0] == '\0') {
			strscpy_pad(rtd->pcm->streams[i].pcm->name,
				    rtd->pcm->streams[i].pcm->id,
				    sizeof(rtd->pcm->streams[i].pcm->name));
		}
	}

	return 0;
}

static snd_pcm_uframes_t dmaengine_pcm_pointer(
	struct snd_soc_component *component,
	struct snd_pcm_substream *substream)
{
	struct dmaengine_pcm *pcm = soc_component_to_pcm(component);

	if (pcm->flags & SND_DMAENGINE_PCM_FLAG_NO_RESIDUE)
		return snd_dmaengine_pcm_pointer_no_residue(substream);
	else
		return snd_dmaengine_pcm_pointer(substream);
}

static int dmaengine_copy_user(struct snd_soc_component *component,
			       struct snd_pcm_substream *substream,
			       int channel, unsigned long hwoff,
			       void __user *buf, unsigned long bytes)
{
	struct snd_pcm_runtime *runtime = substream->runtime;
	struct dmaengine_pcm *pcm = soc_component_to_pcm(component);
	int (*process)(struct snd_pcm_substream *substream,
		       int channel, unsigned long hwoff,
		       void *buf, unsigned long bytes) = pcm->config->process;
	bool is_playback = substream->stream == SNDRV_PCM_STREAM_PLAYBACK;
	void *dma_ptr = runtime->dma_area + hwoff +
			channel * (runtime->dma_bytes / runtime->channels);

	if (is_playback)
		if (copy_from_user(dma_ptr, buf, bytes))
			return -EFAULT;

	if (process) {
		int ret = process(substream, channel, hwoff, (__force void *)buf, bytes);
		if (ret < 0)
			return ret;
	}

	if (!is_playback)
		if (copy_to_user(buf, dma_ptr, bytes))
			return -EFAULT;

	return 0;
}

static const struct snd_soc_component_driver dmaengine_pcm_component = {
	.name		= SND_DMAENGINE_PCM_DRV_NAME,
	.probe_order	= SND_SOC_COMP_ORDER_LATE,
	.open		= dmaengine_pcm_open,
	.close		= dmaengine_pcm_close,
	.hw_params	= dmaengine_pcm_hw_params,
	.trigger	= dmaengine_pcm_trigger,
	.pointer	= dmaengine_pcm_pointer,
	.pcm_construct	= dmaengine_pcm_new,
};

static const struct snd_soc_component_driver dmaengine_pcm_component_process = {
	.name		= SND_DMAENGINE_PCM_DRV_NAME,
	.probe_order	= SND_SOC_COMP_ORDER_LATE,
	.open		= dmaengine_pcm_open,
	.close		= dmaengine_pcm_close,
	.hw_params	= dmaengine_pcm_hw_params,
	.trigger	= dmaengine_pcm_trigger,
	.pointer	= dmaengine_pcm_pointer,
	.copy_user	= dmaengine_copy_user,
	.pcm_construct	= dmaengine_pcm_new,
};

static const char * const dmaengine_pcm_dma_channel_names[] = {
	[SNDRV_PCM_STREAM_PLAYBACK] = "tx",
	[SNDRV_PCM_STREAM_CAPTURE] = "rx",
};

static int dmaengine_pcm_request_chan_of(struct dmaengine_pcm *pcm,
	struct device *dev, const struct snd_dmaengine_pcm_config *config)
{
	unsigned int i;
	const char *name;
	struct dma_chan *chan;

	if ((pcm->flags & SND_DMAENGINE_PCM_FLAG_NO_DT) || (!dev->of_node &&
	    !(config->dma_dev && config->dma_dev->of_node)))
		return 0;

	if (config->dma_dev) {
		/*
		 * If this warning is seen, it probably means that your Linux
		 * device structure does not match your HW device structure.
		 * It would be best to refactor the Linux device structure to
		 * correctly match the HW structure.
		 */
		dev_warn(dev, "DMA channels sourced from device %s",
			 dev_name(config->dma_dev));
		dev = config->dma_dev;
	}

	for_each_pcm_streams(i) {
		if (pcm->flags & SND_DMAENGINE_PCM_FLAG_HALF_DUPLEX)
			name = "rx-tx";
		else
			name = dmaengine_pcm_dma_channel_names[i];
		if (config->chan_names[i])
			name = config->chan_names[i];
		chan = dma_request_chan(dev, name);
		if (IS_ERR(chan)) {
			/*
			 * Only report probe deferral errors, channels
			 * might not be present for devices that
			 * support only TX or only RX.
			 */
			if (PTR_ERR(chan) == -EPROBE_DEFER)
				return -EPROBE_DEFER;
			pcm->chan[i] = NULL;
		} else {
			pcm->chan[i] = chan;
		}
		if (pcm->flags & SND_DMAENGINE_PCM_FLAG_HALF_DUPLEX)
			break;
	}

	if (pcm->flags & SND_DMAENGINE_PCM_FLAG_HALF_DUPLEX)
		pcm->chan[1] = pcm->chan[0];

	return 0;
}

static void dmaengine_pcm_release_chan(struct dmaengine_pcm *pcm)
{
	unsigned int i;

	for_each_pcm_streams(i) {
		if (!pcm->chan[i])
			continue;
		dma_release_channel(pcm->chan[i]);
		if (pcm->flags & SND_DMAENGINE_PCM_FLAG_HALF_DUPLEX)
			break;
	}
}

static const struct snd_dmaengine_pcm_config snd_dmaengine_pcm_default_config = {
	.prepare_slave_config = snd_dmaengine_pcm_prepare_slave_config,
};

/**
 * snd_dmaengine_pcm_register - Register a dmaengine based PCM device
 * @dev: The parent device for the PCM device
 * @config: Platform specific PCM configuration
 * @flags: Platform specific quirks
 */
int snd_dmaengine_pcm_register(struct device *dev,
	const struct snd_dmaengine_pcm_config *config, unsigned int flags)
{
	const struct snd_soc_component_driver *driver;
	struct dmaengine_pcm *pcm;
	int ret;

	pcm = kzalloc(sizeof(*pcm), GFP_KERNEL);
	if (!pcm)
		return -ENOMEM;

#ifdef CONFIG_DEBUG_FS
	pcm->component.debugfs_prefix = "dma";
#endif
	if (!config)
		config = &snd_dmaengine_pcm_default_config;
	pcm->config = config;
	pcm->flags = flags;

	ret = dmaengine_pcm_request_chan_of(pcm, dev, config);
	if (ret)
		goto err_free_dma;

	if (config->process)
		driver = &dmaengine_pcm_component_process;
	else
		driver = &dmaengine_pcm_component;

	ret = snd_soc_component_initialize(&pcm->component, driver, dev);
	if (ret)
		goto err_free_dma;

	ret = snd_soc_add_component(&pcm->component, NULL, 0);
	if (ret)
		goto err_free_dma;

	return 0;

err_free_dma:
	dmaengine_pcm_release_chan(pcm);
	kfree(pcm);
	return ret;
}
EXPORT_SYMBOL_GPL(snd_dmaengine_pcm_register);

/**
 * snd_dmaengine_pcm_unregister - Removes a dmaengine based PCM device
 * @dev: Parent device the PCM was register with
 *
 * Removes a dmaengine based PCM device previously registered with
 * snd_dmaengine_pcm_register.
 */
void snd_dmaengine_pcm_unregister(struct device *dev)
{
	struct snd_soc_component *component;
	struct dmaengine_pcm *pcm;

	component = snd_soc_lookup_component(dev, SND_DMAENGINE_PCM_DRV_NAME);
	if (!component)
		return;

	pcm = soc_component_to_pcm(component);

	snd_soc_unregister_component_by_driver(dev, component->driver);
	dmaengine_pcm_release_chan(pcm);
	kfree(pcm);
}
EXPORT_SYMBOL_GPL(snd_dmaengine_pcm_unregister);

MODULE_LICENSE("GPL");<|MERGE_RESOLUTION|>--- conflicted
+++ resolved
@@ -226,20 +226,12 @@
 	size_t max_buffer_size;
 	unsigned int i;
 
-<<<<<<< HEAD
-	if (config && config->prealloc_buffer_size)
-=======
 	if (config->prealloc_buffer_size)
->>>>>>> 88084a3d
 		prealloc_buffer_size = config->prealloc_buffer_size;
 	else
 		prealloc_buffer_size = prealloc_buffer_size_kbytes * 1024;
 
-<<<<<<< HEAD
-	if (config && config->pcm_hardware && config->pcm_hardware->buffer_bytes_max)
-=======
 	if (config->pcm_hardware && config->pcm_hardware->buffer_bytes_max)
->>>>>>> 88084a3d
 		max_buffer_size = config->pcm_hardware->buffer_bytes_max;
 	else
 		max_buffer_size = SIZE_MAX;
