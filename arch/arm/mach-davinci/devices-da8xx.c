--- conflicted
+++ resolved
@@ -39,16 +39,10 @@
 #define DA8XX_EMAC_CPGMAC_BASE		0x01e23000
 #define DA8XX_EMAC_MDIO_BASE		0x01e24000
 #define DA8XX_I2C1_BASE			0x01e28000
-<<<<<<< HEAD
-#define DA8XX_SPI0_BASE			0x01c41000
-#define DA830_SPI1_BASE			0x01e12000
-#define DA850_SPI1_BASE			0x01f0e000
-=======
 #define DA850_TPCC1_BASE		0x01e30000
 #define DA850_TPTC2_BASE		0x01e38000
 #define DA850_SPI1_BASE			0x01f0e000
 #define DA8XX_DDR2_CTL_BASE		0xb0000000
->>>>>>> 56299378
 
 #define DA8XX_EMAC_CTRL_REG_OFFSET	0x3000
 #define DA8XX_EMAC_MOD_REG_OFFSET	0x2000
