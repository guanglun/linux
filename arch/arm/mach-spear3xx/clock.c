--- conflicted
+++ resolved
@@ -13,10 +13,7 @@
 
 #include <linux/init.h>
 #include <linux/kernel.h>
-<<<<<<< HEAD
-=======
 #include <asm/mach-types.h>
->>>>>>> d762f438
 #include <plat/clock.h>
 #include <mach/misc_regs.h>
 
@@ -692,48 +689,6 @@
 	{ .dev_id = "adc",		.clk = &adc_clk},
 	{ .dev_id = "ssp-pl022.0",	.clk = &ssp0_clk},
 	{ .dev_id = "gpio",		.clk = &gpio_clk},
-#if defined(CONFIG_MACH_SPEAR310) || defined(CONFIG_MACH_SPEAR320)
-	{ .dev_id = "physmap-flash",	.clk = &emi_clk},
-#endif
-#if defined(CONFIG_MACH_SPEAR300) || defined(CONFIG_MACH_SPEAR310) || \
-	defined(CONFIG_MACH_SPEAR320)
-	{ .con_id = "fsmc",		.clk = &fsmc_clk},
-#endif
-
-/* common clocks to spear310 and spear320 */
-#if defined(CONFIG_MACH_SPEAR310) || defined(CONFIG_MACH_SPEAR320)
-	{ .dev_id = "uart1",		.clk = &uart1_clk},
-	{ .dev_id = "uart2",		.clk = &uart2_clk},
-#endif
-
-	/* common clock to spear300 and spear320 */
-#if defined(CONFIG_MACH_SPEAR300) || defined(CONFIG_MACH_SPEAR320)
-	{ .dev_id = "clcd",		.clk = &clcd_clk},
-	{ .dev_id = "sdhci",		.clk = &sdhci_clk},
-#endif /* CONFIG_MACH_SPEAR300 || CONFIG_MACH_SPEAR320 */
-
-	/* spear300 machine specific clock structures */
-#ifdef CONFIG_MACH_SPEAR300
-	{ .dev_id = "gpio1",		.clk = &gpio1_clk},
-	{ .dev_id = "keyboard",		.clk = &kbd_clk},
-#endif
-
-	/* spear310 machine specific clock structures */
-#ifdef CONFIG_MACH_SPEAR310
-	{ .dev_id = "uart3",		.clk = &uart3_clk},
-	{ .dev_id = "uart4",		.clk = &uart4_clk},
-	{ .dev_id = "uart5",		.clk = &uart5_clk},
-
-#endif
-	/* spear320 machine specific clock structures */
-#ifdef CONFIG_MACH_SPEAR320
-	{ .dev_id = "c_can_platform.0",	.clk = &can0_clk},
-	{ .dev_id = "c_can_platform.1",	.clk = &can1_clk},
-	{ .dev_id = "i2c_designware.1",	.clk = &i2c1_clk},
-	{ .dev_id = "ssp-pl022.1",	.clk = &ssp1_clk},
-	{ .dev_id = "ssp-pl022.2",	.clk = &ssp2_clk},
-	{ .dev_id = "pwm",		.clk = &pwm_clk},
-#endif
 };
 
 /* array of all spear 300 clock lookups */
