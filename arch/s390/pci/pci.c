--- conflicted
+++ resolved
@@ -268,12 +268,6 @@
 	struct zpci_dev *zdev =	to_zpci(pdev);
 	int idx;
 
-<<<<<<< HEAD
-	if (!pci_resource_len(pdev, bar) || bar >= PCI_BAR_COUNT)
-		return NULL;
-
-=======
->>>>>>> 0ecfebd2
 	idx = zdev->bars[bar].map_idx;
 	spin_lock(&zpci_iomap_lock);
 	/* Detect overrun */
@@ -437,22 +431,7 @@
 	}
 
 #ifdef CONFIG_PCI_IOV
-<<<<<<< HEAD
-static struct resource iov_res = {
-	.name	= "PCI IOV res",
-	.start	= 0,
-	.end	= -1,
-	.flags	= IORESOURCE_MEM,
-};
-#endif
-
-static void zpci_map_resources(struct pci_dev *pdev)
-{
-	resource_size_t len;
-	int i;
-=======
 	i = PCI_IOV_RESOURCES;
->>>>>>> 0ecfebd2
 
 	for (; i < PCI_SRIOV_NUM_BARS + PCI_IOV_RESOURCES; i++) {
 		len = pci_resource_len(pdev, i);
@@ -460,19 +439,6 @@
 			continue;
 		pdev->resource[i].parent = &iov_res;
 	}
-<<<<<<< HEAD
-
-#ifdef CONFIG_PCI_IOV
-	i = PCI_IOV_RESOURCES;
-
-	for (; i < PCI_SRIOV_NUM_BARS + PCI_IOV_RESOURCES; i++) {
-		len = pci_resource_len(pdev, i);
-		if (!len)
-			continue;
-		pdev->resource[i].parent = &iov_res;
-	}
-=======
->>>>>>> 0ecfebd2
 #endif
 }
 
